--- conflicted
+++ resolved
@@ -49,22 +49,8 @@
     else
       conda install --yes pip python=$TRAVIS_PYTHON_VERSION numpy scipy matplotlib cython ipython h5py;
     fi
-<<<<<<< HEAD
-  - pip install nose-cov python-coveralls properties vectormath
 
-#  - pip install pyMKL;
-  - git clone https://github.com/jcapriot/pyMKL.git;
-    cd pyMKL;
-    python setup.py install;
-    cd ..;
-    git clone https://github.com/rowanc1/pymatsolver.git;
-    cd pymatsolver;
-    python setup.py install;
-    cd ..;
-
-=======
   - pip install -r requirements_dev.txt
->>>>>>> dc5fbc47
   - python setup.py install
   - python setup.py build_ext --inplace
   - if [ ${TEST_DIR} = "tests/docs" ]; then
