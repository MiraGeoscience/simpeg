import numpy as np
import unittest

import pytest
import inspect

import discretize
from SimPEG import maps, objective_function, regularization, utils


TOL = 1e-7
testReg = True
testRegMesh = True

np.random.seed(639)

IGNORE_ME = [
    "BaseRegularization",
    "BaseComboRegularization",
    "BaseSimilarityMeasure",
    "SimpleComboRegularization",
    "BaseSparse",
    "BaseVectorRegularization",
    "PGI",
    "PGIwithRelationships",
    "PGIwithNonlinearRelationshipsSmallness",
    "PGIsmallness",
    "CrossGradient",
    "LinearCorrespondence",
    "JointTotalVariation",
<<<<<<< HEAD
    "VectorAmplitude",
=======
    "CrossReferenceRegularization",
>>>>>>> e666ab05
]


class RegularizationTests(unittest.TestCase):
    def setUp(self):
        hx, hy, hz = np.random.rand(10), np.random.rand(9), np.random.rand(8)
        hx, hy, hz = hx / hx.sum(), hy / hy.sum(), hz / hz.sum()
        mesh1 = discretize.TensorMesh([hx])
        mesh2 = discretize.TensorMesh([hx, hy])
        mesh3 = discretize.TensorMesh([hx, hy, hz])
        self.meshlist = [mesh1, mesh2, mesh3]

    if testReg:

        def test_regularization(self):
            for R in dir(regularization):
                r = getattr(regularization, R)
                if not inspect.isclass(r):
                    continue
                if not issubclass(r, objective_function.BaseObjectiveFunction):
                    continue
                if r.__name__ in IGNORE_ME:
                    continue

                for mesh in self.meshlist:
                    if mesh.dim < 3 and r.__name__[-1] == "z":
                        continue
                    if mesh.dim < 2 and r.__name__[-1] == "y":
                        continue

                    print("Testing {0:d}D".format(mesh.dim))

                    mapping = maps.IdentityMap(mesh)
                    reg = r(mesh=mesh, mapping=mapping)

                    print("--- Checking {} --- \n".format(reg.__class__.__name__))

                    if mapping.nP != "*":
                        m = np.random.rand(mapping.nP)
                    else:
                        m = np.random.rand(mesh.nC)
                    mref = np.ones_like(m) * np.mean(m)
                    reg.mref = mref

                    # test derivs
                    passed = reg.test(m, eps=TOL)
                    self.assertTrue(passed)

        def test_regularization_ActiveCells(self):
            for R in dir(regularization):
                r = getattr(regularization, R)
                if not inspect.isclass(r):
                    continue
                if not issubclass(r, objective_function.BaseObjectiveFunction):
                    continue
                if r.__name__ in IGNORE_ME:
                    continue

                for mesh in self.meshlist[:1]:
                    print("Testing Active Cells {0:d}D".format((mesh.dim)))

                    if mesh.dim == 1:
                        active_cells = utils.mkvc(mesh.gridCC <= 0.8)
                    elif mesh.dim == 2:
                        active_cells = utils.mkvc(
                            mesh.gridCC[:, -1]
                            <= (2 * np.sin(2 * np.pi * mesh.gridCC[:, 0]) + 0.5)
                        )
                    elif mesh.dim == 3:
                        active_cells = utils.mkvc(
                            mesh.gridCC[:, -1]
                            <= (
                                2 * np.sin(2 * np.pi * mesh.gridCC[:, 0])
                                + 0.5 * 2 * np.sin(2 * np.pi * mesh.gridCC[:, 1])
                                + 0.5
                            )
                        )

                    if mesh.dim < 3 and r.__name__[-1] == "z":
                        continue
                    if mesh.dim < 2 and r.__name__[-1] == "y":
                        continue

                    nP = int(active_cells.sum())
                    reg = r(
                        mesh, active_cells=active_cells, mapping=maps.IdentityMap(nP=nP)
                    )
                    m = np.random.rand(mesh.nC)[active_cells]
                    mref = np.ones_like(m) * np.mean(m)
                    reg.reference_model = mref

                    print("--- Checking {} ---\n".format(reg.__class__.__name__))

                    passed = reg.test(m, eps=TOL)
                    self.assertTrue(passed)

    if testRegMesh:

        def test_regularizationMesh(self):
            for mesh in self.meshlist:
                print("Testing {0:d}D".format(mesh.dim))

                if mesh.dim == 1:
                    indAct = utils.mkvc(mesh.gridCC <= 0.8)
                elif mesh.dim == 2:
                    indAct = utils.mkvc(
                        mesh.gridCC[:, -1]
                        <= 2 * np.sin(2 * np.pi * mesh.gridCC[:, 0]) + 0.5
                    )
                elif mesh.dim == 3:
                    indAct = utils.mkvc(
                        mesh.gridCC[:, -1]
                        <= 2 * np.sin(2 * np.pi * mesh.gridCC[:, 0])
                        + 0.5 * 2 * np.sin(2 * np.pi * mesh.gridCC[:, 1])
                        + 0.5
                    )

                regularization_mesh = regularization.RegularizationMesh(
                    mesh, active_cells=indAct
                )

                assert (regularization_mesh.vol == mesh.cell_volumes[indAct]).all()

    def test_property_mirroring(self):
        mesh = discretize.TensorMesh([8, 7, 6])

        for regType in ["Sparse"]:
            active_cells = mesh.gridCC[:, 2] < 0.6
            reg = getattr(regularization, regType)(mesh, active_cells=active_cells)

            self.assertTrue(reg.nP == reg.regularization_mesh.nC)

            [
                self.assertTrue(np.all(fct.active_cells == active_cells))
                for fct in reg.objfcts
            ]

            # test assignment of cell weights
            cell_weights = np.random.rand(active_cells.sum())
            reg.set_weights(user_weights=cell_weights)
            [
                self.assertTrue(np.all(fct.get_weights("user_weights") == cell_weights))
                for fct in reg.objfcts
            ]

            # test removing cell weights
            reg.remove_weights("user_weights")
            [
                self.assertTrue("user_weights" not in reg.objfcts[0]._weights)
                for fct in reg.objfcts
            ]

            # test updated mappings
            mapping = maps.ExpMap(nP=int(active_cells.sum()))
            reg.mapping = mapping
            m = np.random.rand(mapping.nP)
            [
                self.assertTrue(np.all(fct.mapping * m == mapping * m))
                for fct in reg.objfcts
            ]

            # test alphas
            m = np.random.rand(reg.nP)
            a = reg(m)
            [
                setattr(
                    reg,
                    "{}".format(objfct._multiplier_pair),
                    0.5 * getattr(reg, "{}".format(objfct._multiplier_pair)),
                )
                for objfct in reg.objfcts
            ]
            b = reg(m)
            self.assertTrue(0.5 * a == b)

            # Change units
            with pytest.raises(TypeError) as error:
                reg.units = -1

            assert "'units' must be None or type str." in str(error)

            reg.units = "radian"

            [self.assertTrue(fct.units == "radian") for fct in reg.objfcts]

    def test_addition(self):
        mesh = discretize.TensorMesh([8, 7, 6])
        m = np.random.rand(mesh.nC)

        reg1 = regularization.WeightedLeastSquares(mesh)
        reg2 = regularization.WeightedLeastSquares(mesh)

        reg_a = reg1 + reg2
        self.assertTrue(len(reg_a) == 2)
        self.assertTrue(reg1(m) + reg2(m) == reg_a(m))
        reg_a.test(eps=TOL)

        reg_b = 2 * reg1 + reg2
        self.assertTrue(len(reg_b) == 2)
        self.assertTrue(2 * reg1(m) + reg2(m) == reg_b(m))
        reg_b.test(eps=TOL)

        reg_c = reg1 + reg2 / 2
        self.assertTrue(len(reg_c) == 2)
        self.assertTrue(reg1(m) + 0.5 * reg2(m) == reg_c(m))
        reg_c.test(eps=TOL)

    def test_mappings(self):
        mesh = discretize.TensorMesh([8, 7, 6])
        m = np.random.rand(2 * mesh.nC)

        wires = maps.Wires(("sigma", mesh.nC), ("mu", mesh.nC))

        for regType in ["WeightedLeastSquares", "Sparse"]:
            reg1 = getattr(regularization, regType)(mesh, mapping=wires.sigma)
            reg2 = getattr(regularization, regType)(mesh, mapping=wires.mu)

            reg3 = reg1 + reg2

            self.assertTrue(reg1.nP == 2 * mesh.nC)
            self.assertTrue(reg2.nP == 2 * mesh.nC)
            self.assertTrue(reg3.nP == 2 * mesh.nC)
            self.assertTrue(reg3(m) == reg1(m) + reg2(m))

            reg1.test(eps=TOL)
            reg2.test(eps=TOL)
            reg3.test(eps=TOL)

    def test_mref_is_zero(self):
        mesh = discretize.TensorMesh([10, 5, 8])
        mref = np.ones(mesh.nC)

        for regType in ["WeightedLeastSquares", "Sparse"]:
            reg = getattr(regularization, regType)(
                mesh, reference_model=mref, mapping=maps.IdentityMap(mesh)
            )

            print("Check: phi_m (mref) = {0:f}".format(reg(mref)))
            passed = reg(mref) < TOL
            self.assertTrue(passed)

    def test_mappings_and_cell_weights(self):
        mesh = discretize.TensorMesh([8, 7, 6])
        m = np.random.rand(2 * mesh.nC)
        v = np.random.rand(2 * mesh.nC)

        cell_weights = np.random.rand(mesh.nC)

        wires = maps.Wires(("sigma", mesh.nC), ("mu", mesh.nC))

        reg = regularization.Smallness(mesh, mapping=wires.sigma, weights=cell_weights)

        objfct = objective_function.L2ObjectiveFunction(
            W=utils.sdiag(np.sqrt(cell_weights * mesh.cell_volumes)),
            mapping=wires.sigma,
        )

        self.assertTrue(reg(m) == objfct(m))
        self.assertTrue(np.all(reg.deriv(m) == objfct.deriv(m)))
        self.assertTrue(np.all(reg.deriv2(m, v=v) == objfct.deriv2(m, v=v)))

        reg.set_weights(user_weights=cell_weights)

        # test removing the weigths
        reg.remove_weights("user_weights")

        assert "user_weights" not in reg._weights, "Issue removing the weights"

        with pytest.raises(KeyError) as error:
            reg.remove_weights("user_weights")

        assert "user_weights is not in the weights dictionary" in str(error)

        # test adding weights of bad type or shape
        with pytest.raises(TypeError) as error:
            reg.set_weights(user_weights="abc")

        with pytest.raises(ValueError) as error:
            reg.set_weights(user_weights=cell_weights[1:])

    def test_update_of_sparse_norms(self):
        mesh = discretize.TensorMesh([8, 7, 6])
        v = np.random.rand(mesh.nC)

        cell_weights = np.random.rand(mesh.nC)

        reg = regularization.Sparse(mesh, weights=cell_weights)

        np.testing.assert_equal(reg.norms, [1, 1, 1, 1])

        with pytest.raises(ValueError):
            reg.norms = [1, 1]

        reg.norms = [2.0, 2.0, 2.0, 2.0]
        np.testing.assert_equal(reg.objfcts[0].norm, 2.0 * np.ones(mesh.nC))
        np.testing.assert_equal(reg.objfcts[1].norm, 2.0 * np.ones(mesh.nFx))
        np.testing.assert_equal(reg.objfcts[2].norm, 2.0 * np.ones(mesh.nFy))
        np.testing.assert_equal(reg.objfcts[3].norm, 2.0 * np.ones(mesh.nFz))
        for norm, objfct in zip(reg.norms, reg.objfcts):
            np.testing.assert_equal(norm, objfct.norm)

        reg.norms = np.r_[0, 1, 1, 1]
        np.testing.assert_equal(reg.objfcts[0].norm, 0.0 * np.ones(mesh.nC))
        np.testing.assert_equal(reg.objfcts[1].norm, 1.0 * np.ones(mesh.nFx))
        np.testing.assert_equal(reg.objfcts[2].norm, 1.0 * np.ones(mesh.nFy))
        np.testing.assert_equal(reg.objfcts[3].norm, 1.0 * np.ones(mesh.nFz))
        for norm, objfct in zip(reg.norms, reg.objfcts):
            np.testing.assert_equal(norm, objfct.norm)

        reg.norms = None
        for obj in reg.objfcts:
            np.testing.assert_equal(obj.norm, 2.0 * np.ones(obj._weights_shapes[0]))

        # test with setting as multiple arrays
        reg.norms = [
            np.random.rand(mesh.n_cells),
            np.random.rand(mesh.nFx),
            np.random.rand(mesh.nFy),
            np.random.rand(mesh.nFz),
        ]
        for norm, objfct in zip(reg.norms, reg.objfcts):
            np.testing.assert_equal(norm, objfct.norm)

        # test with not setting all as an array
        v = [0, np.random.rand(mesh.nFx), 2, 2]
        reg.norms = v
        np.testing.assert_equal(reg.objfcts[0].norm, 0.0 * np.ones(mesh.nC))
        np.testing.assert_equal(reg.objfcts[1].norm, v[1])
        np.testing.assert_equal(reg.objfcts[2].norm, 2 * np.ones(mesh.nFy))
        np.testing.assert_equal(reg.objfcts[3].norm, 2 * np.ones(mesh.nFz))

        # test resetting if not all work...
        reg.norms = [1, 1, 1, 1]
        with pytest.raises(ValueError):
            reg.norms = [1, 2, 3, 2]
        assert reg.norms == [1, 1, 1, 1]

    def test_linked_properties(self):
        mesh = discretize.TensorMesh([8, 7, 6])
        reg = regularization.WeightedLeastSquares(mesh)

        [
            self.assertTrue(reg.regularization_mesh is fct.regularization_mesh)
            for fct in reg.objfcts
        ]
        [self.assertTrue(reg.mapping is fct.mapping) for fct in reg.objfcts]

        D = reg.regularization_mesh.cellDiffx
        reg.regularization_mesh._cell_gradient_x = 4 * D
        v = np.random.rand(D.shape[1])
        [
            self.assertTrue(
                np.all(
                    reg.regularization_mesh._cell_gradient_x * v
                    == fct.regularization_mesh.cellDiffx * v
                )
            )
            for fct in reg.objfcts
        ]

        active_cells = mesh.gridCC[:, 2] < 0.4
        reg.active_cells = active_cells
        self.assertTrue(np.all(reg.regularization_mesh.active_cells == active_cells))
        [
            self.assertTrue(np.all(reg.active_cells == fct.active_cells))
            for fct in reg.objfcts
        ]

        [
            self.assertTrue(
                np.all(reg.active_cells == fct.regularization_mesh.active_cells)
            )
            for fct in reg.objfcts
        ]

    def test_weighted_least_squares(self):
        mesh = discretize.TensorMesh([8, 7, 6])
        reg = regularization.WeightedLeastSquares(mesh)
        for comp in ["s", "x", "y", "z", "xx", "yy", "zz"]:
            with pytest.raises(TypeError):
                setattr(reg, f"alpha_{comp}", "abc")

            with pytest.raises(ValueError):
                setattr(reg, f"alpha_{comp}", -1)

            if comp in ["x", "y", "z"]:
                with pytest.raises(TypeError):
                    setattr(reg, f"length_scale_{comp}", "abc")

        with pytest.raises(ValueError):
            reg = regularization.WeightedLeastSquares(mesh, alpha_x=1, length_scale_x=1)

        with pytest.raises(ValueError):
            reg = regularization.WeightedLeastSquares(mesh, alpha_y=1, length_scale_y=1)

        with pytest.raises(ValueError):
            reg = regularization.WeightedLeastSquares(mesh, alpha_z=1, length_scale_z=1)

    def test_nC_residual(self):
        # x-direction
        cs, ncx, npad = 1.0, 10.0, 20
        hx = [(cs, ncx), (cs, npad, 1.3)]

        # z direction
        npad = 12
        temp = np.logspace(np.log10(1.0), np.log10(12.0), 19)
        temp_pad = temp[-1] * 1.3 ** np.arange(npad)
        hz = np.r_[temp_pad[::-1], temp[::-1], temp, temp_pad]
        mesh = discretize.CylindricalMesh([hx, 1, hz], "00C")
        active = mesh.cell_centers_z < 0.0

        active = mesh.cell_centers_z < 0.0
        actMap = maps.InjectActiveCells(
            mesh, active, np.log(1e-8), nC=mesh.shape_cells[2]
        )
        mapping = maps.ExpMap(mesh) * maps.SurjectVertical1D(mesh) * actMap

        regMesh = discretize.TensorMesh([mesh.h[2][mapping.maps[-1].indActive]])
        reg = regularization.Simple(regMesh)

        self.assertTrue(reg._nC_residual == regMesh.nC)
        self.assertTrue(all([fct._nC_residual == regMesh.nC for fct in reg.objfcts]))

    def test_active_cells_nc_residual(self):
        # x-direction
        cs, ncx, npad = 1.0, 10.0, 20
        hx = [(cs, ncx), (cs, npad, 1.3)]

        # z direction
        npad = 12
        temp = np.logspace(np.log10(1.0), np.log10(12.0), 19)
        temp_pad = temp[-1] * 1.3 ** np.arange(npad)
        hz = np.r_[temp_pad[::-1], temp[::-1], temp, temp_pad]
        mesh = discretize.CylindricalMesh([hx, 3, hz], "00C")
        active = mesh.cell_centers[:, 2] < 0.0

        reg = regularization.WeightedLeastSquares(mesh, active_cells=active)
        self.assertTrue(reg._nC_residual == len(active.nonzero()[0]))

    def test_base_regularization(self):
        mesh = discretize.TensorMesh([8, 7, 6])

        with pytest.raises(TypeError) as error:
            regularization.BaseRegularization(np.ones(1))

        assert "'regularization_mesh' must be of type " in str(error)

        reg = regularization.BaseRegularization(mesh)
        with pytest.raises(TypeError) as error:
            reg.mapping = np.ones(1)

        assert "'mapping' must be of type " in str(error)

        with pytest.raises(TypeError) as error:
            reg.units = 1

        assert "'units' must be None or type str." in str(error)

        reg.model = 1.0

        assert reg.model.shape[0] == mesh.nC, "Issue setting a model from float."

        with pytest.raises(AttributeError) as error:
            print(reg.f_m(reg.model))

        assert "Regularization class must have a 'f_m' implementation." in str(error)

        with pytest.raises(AttributeError) as error:
            print(reg.f_m_deriv(reg.model))

        assert "Regularization class must have a 'f_m_deriv' implementation." in str(
            error
        )

    def test_smooth_deriv(self):
        mesh = discretize.TensorMesh([8, 7])

        with pytest.raises(ValueError) as error:
            regularization.SmoothnessFirstOrder(mesh, orientation="w")

        assert "Orientation must be 'x', 'y' or 'z'" in str(error)

        with pytest.raises(ValueError) as error:
            regularization.SmoothnessFirstOrder(mesh, orientation="z")

        assert "Mesh must have at least 3 dimensions" in str(error)

        mesh = discretize.TensorMesh([2])

        with pytest.raises(ValueError) as error:
            regularization.SmoothnessFirstOrder(mesh, orientation="y")

        assert "Mesh must have at least 2 dimensions" in str(error)

        smooth_deriv = regularization.SmoothnessFirstOrder(mesh, units="radian")

        with pytest.raises(TypeError) as error:
            smooth_deriv.reference_model_in_smooth = "abc"

        assert "'reference_model_in_smooth must be of type 'bool'." in str(error)

        deriv_angle = smooth_deriv.f_m(np.r_[-np.pi, np.pi])
        np.testing.assert_almost_equal(
            deriv_angle, 0.0, err_msg="Error computing coterminal angle"
        )

    def test_sparse_properties(self):
        mesh = discretize.TensorMesh([8, 7])
        for reg_fun in [regularization.Sparse, regularization.SparseSmoothness]:
            reg = reg_fun(mesh)
            assert reg.irls_threshold == 1e-8  # Default

            with pytest.raises(ValueError):
                reg.irls_threshold = -1

            assert reg.irls_scaled  # Default

            with pytest.raises(TypeError):
                reg.irls_scaled = -1

            assert reg.gradient_type == "total"  # Check default

    def test_vector_amplitude(self):
        n_comp = 4
        mesh = discretize.TensorMesh([8, 7])
        model = np.random.randn(mesh.nC, n_comp)

        with pytest.raises(TypeError, match="'regularization_mesh' must be of type"):
            regularization.VectorAmplitude("abc")

        with pytest.raises(TypeError, match="A 'mapping' of type"):
            regularization.VectorAmplitude(mesh, maps.IdentityMap(mesh))

        reg = regularization.VectorAmplitude(mesh)
        assert len(reg.objfcts[0].mapping.maps) == 1

        with pytest.raises(ValueError, match="All models must be the same size!"):
            wires = ((f"wire{ind}", mesh.nC + ind) for ind in range(n_comp))
            regularization.VectorAmplitude(mesh, maps.Wires(*wires))

        wires = ((f"wire{ind}", mesh.nC) for ind in range(n_comp))

        reg = regularization.VectorAmplitude(mesh, maps.Wires(*wires))

        with pytest.raises(
            ValueError, match=f"must be a tuple of len\({n_comp}\)"  # noqa: W605
        ):
            reg.set_weights(abc=(1.0, 1.0))

        np.testing.assert_almost_equal(
            reg.objfcts[0].f_m(model.flatten(order="F")), np.linalg.norm(model, axis=1)
        )


def test_WeightedLeastSquares():
    mesh = discretize.TensorMesh([3, 4, 5])

    reg = regularization.WeightedLeastSquares(mesh)

    reg.length_scale_x = 0.5
    np.testing.assert_allclose(reg.length_scale_x, 0.5)

    reg.length_scale_y = 0.3
    np.testing.assert_allclose(reg.length_scale_y, 0.3)

    reg.length_scale_z = 0.8
    np.testing.assert_allclose(reg.length_scale_z, 0.8)


@pytest.mark.parametrize("dim", [2, 3])
def test_cross_ref_reg(dim):
    mesh = discretize.TensorMesh([3, 4, 5][:dim])
    actives = mesh.cell_centers[:, -1] < 0.6
    n_active = actives.sum()

    ref_dir = dim * [1]

    cross_reg = regularization.CrossReferenceRegularization(
        mesh, ref_dir, active_cells=actives
    )

    assert cross_reg.ref_dir.shape == (n_active, dim)
    assert cross_reg._nC_residual == dim * n_active

    # give it some cell weights, and some cell vector weights to do something with
    cell_weights = np.random.rand(n_active)
    cell_vec_weights = np.random.rand(n_active, dim)
    cross_reg.set_weights(cell_weights=cell_weights)
    cross_reg.set_weights(vec_weights=cell_vec_weights)

    if dim == 3:
        assert cross_reg.W.shape == (3 * n_active, 3 * n_active)
    else:
        assert cross_reg.W.shape == (n_active, n_active)

    m = np.random.rand(dim * n_active)
    cross_reg.test(m)


def test_cross_reg_reg_errors():
    mesh = discretize.TensorMesh([3, 4, 5])

    # bad ref_dir shape
    ref_dir = np.random.rand(mesh.n_cells - 1, mesh.dim)

    with pytest.raises(ValueError, match="ref_dir"):
        regularization.CrossReferenceRegularization(mesh, ref_dir)


if __name__ == "__main__":
    unittest.main()<|MERGE_RESOLUTION|>--- conflicted
+++ resolved
@@ -28,11 +28,8 @@
     "CrossGradient",
     "LinearCorrespondence",
     "JointTotalVariation",
-<<<<<<< HEAD
     "VectorAmplitude",
-=======
     "CrossReferenceRegularization",
->>>>>>> e666ab05
 ]
 
 
