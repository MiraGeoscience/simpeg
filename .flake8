--- conflicted
+++ resolved
@@ -90,19 +90,6 @@
     F403,
     # %r may be undefined, or defined from star imports: %s
     F405,
-<<<<<<< HEAD
-    # '...'.format(...) has unused named argument(s): %s
-    F522,
-    # '...'.format(...) has unused arguments at position(s): %s
-    F523,
-    # '...'.format(...) is missing argument(s) for placeholder(s): %s
-    F524,
-    # f-string is missing placeholders
-    F541,
-=======
-    # redefinition of unused %r from line %r
-    F811,
->>>>>>> 9e082379
     # undefined name %r
     F821,
     # Block quote ends without a blank line; unexpected unindent.
