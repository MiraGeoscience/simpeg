# -*- coding: utf-8 -*-
#
# SimPEG documentation build configuration file, created by
# sphinx-quickstart on Fri Aug 30 18:42:44 2013.
#
# This file is execfile()d with the current directory set to its containing dir.
#
# Note that not all possible configuration values are present in this
# autogenerated file.
#
# All configuration values have a default; values that are commented out
# serve to show the default.

import sys
import os

# If extensions (or modules to document with autodoc) are in another directory,
# add these directories to sys.path here. If the directory is relative to the
# documentation root, use os.path.abspath to make it absolute, like shown here.
#sys.path.insert(0, os.path.abspath('.'))

sys.path.append(os.path.abspath('../'))
sys.path.append(os.path.abspath('./_ext'))

# -- General configuration -----------------------------------------------------

# If your documentation needs a minimal Sphinx version, state it here.
#needs_sphinx = '1.0'

# Add any Sphinx extension module names here, as strings. They can be extensions
# coming with Sphinx (named 'sphinx.ext.*') or your custom ones.
extensions = [
    'sphinx.ext.todo',
    'sphinx.ext.mathjax',
    'sphinx.ext.viewcode',
    'sphinx.ext.autodoc',
    'sphinx.ext.intersphinx',
    'matplotlib.sphinxext.plot_directive',
    'sphinx_gallery.gen_gallery',
    'edit_on_github',
]

# Add any paths that contain templates here, relative to this directory.
templates_path = ['_templates']

# The suffix of source filenames.
source_suffix = '.rst'

# The encoding of source files.
#source_encoding = 'utf-8-sig'

# The master toctree document.
master_doc = 'index'

# General information about the project.
project = u'SimPEG'
copyright = u'2013 - 2017, SimPEG Team, http://simpeg.xyz'

# The version info for the project you're documenting, acts as replacement for
# |version| and |release|, also used in various other places throughout the
# built documents.
#
# The short X.Y version.
version = '0.7.6'
# The full version, including alpha/beta/rc tags.
release = '0.7.6'

# The language for content autogenerated by Sphinx. Refer to documentation
# for a list of supported languages.
#language = None

# There are two options for replacing |today|: either, you set today to some
# non-false value, then it is used:
#today = ''
# Else, today_fmt is used as the format for a strftime call.
#today_fmt = '%B %d, %Y'

# List of patterns, relative to source directory, that match files and
# directories to ignore when looking for source files.
exclude_patterns = ['_build']

linkcheck_ignore = [
    'http://math.lanl.gov/~mac/papers/numerics/HS99B.pdf',
    'http://wiki.python.org/moin/NumericAndScientific',
    'http://wiki.python.org/moin/PythonEditors',
    'http://docs.scipy.org/doc/numpy/reference/generated/numpy.array.html#numpy.array',
    'http://dx.doi.org/10.1016/j.cageo.2015.09.015',
    'http://www-users.cs.umn.edu/~saad/PDF/umsi-2005-082.pdf',
    'https://www.ngdc.noaa.gov/',
]

linkcheck_retries = 3
linkcheck_timeout = 500

# The reST default role (used for this markup: `text`) to use for all documents.
#default_role = None

# If true, '()' will be appended to :func: etc. cross-reference text.
#add_function_parentheses = True

# If true, the current module name will be prepended to all description
# unit titles (such as .. function::).
#add_module_names = True

# If true, sectionauthor and moduleauthor directives will be shown in the
# output. They are ignored by default.
#show_authors = False

# The name of the Pygments (syntax highlighting) style to use.
pygments_style = 'sphinx'

# A list of ignored prefixes for module index sorting.
#modindex_common_prefix = []

# -- Edit on Github Extension ---------------------------------------------

edit_on_github_project = 'simpeg/simpeg'
edit_on_github_branch = 'master/docs'
check_meta = False

# -- Options for HTML output ---------------------------------------------------

# The theme to use for HTML and HTML Help pages.  See the documentation for
# a list of builtin themes.
try:
    import sphinx_rtd_theme
    html_theme = 'sphinx_rtd_theme'
    html_theme_path = [sphinx_rtd_theme.get_html_theme_path()]
    pass
except Exception, e:
    html_theme = 'default'

# Theme options are theme-specific and customize the look and feel of a theme
# further.  For a list of options available for each theme, see the
# documentation.
#html_theme_options = {}

# Add any paths that contain custom themes here, relative to this directory.
#html_theme_path = []

# The name for this set of Sphinx documents.  If None, it defaults to
# "<project> v<release> documentation".
#html_title = None

# A shorter title for the navigation bar.  Default is the same as html_title.
#html_short_title = None

# The name of an image file (relative to this directory) to place at the top
# of the sidebar.
#html_logo = None

# The name of an image file (within the static path) to use as favicon of the
# docs.  This file should be a Windows icon file (.ico) being 16x16 or 32x32
# pixels large.
html_favicon = './images/logo-block.ico'

# Add any paths that contain custom static files (such as style sheets) here,
# relative to this directory. They are copied after the builtin static files,
# so a file named "default.css" will overwrite the builtin "default.css".
html_static_path = []

# If not '', a 'Last updated on:' timestamp is inserted at every page bottom,
# using the given strftime format.
#html_last_updated_fmt = '%b %d, %Y'

# If true, SmartyPants will be used to convert quotes and dashes to
# typographically correct entities.
#html_use_smartypants = True

# Custom sidebar templates, maps document names to template names.
#html_sidebars = {}

# Additional templates that should be rendered to pages, maps page names to
# template names.
#html_additional_pages = {}

# If false, no module index is generated.
#html_domain_indices = True

# If false, no index is generated.
#html_use_index = True

# If true, the index is split into individual pages for each letter.
#html_split_index = False

# If true, links to the reST sources are added to the pages.
#html_show_sourcelink = True

# If true, "Created using Sphinx" is shown in the HTML footer. Default is True.
html_show_sphinx = False

# If true, "(C) Copyright ..." is shown in the HTML footer. Default is True.
html_show_copyright = False

# If true, an OpenSearch description file will be output, and all pages will
# contain a <link> tag referring to it.  The value of this option must be the
# base URL from which the finished HTML is served.
#html_use_opensearch = ''

# This is the file name suffix for HTML files (e.g. ".xhtml").
#html_file_suffix = None

# Output file base name for HTML help builder.
htmlhelp_basename = 'SimPEGdoc'


# -- Options for LaTeX output --------------------------------------------------

latex_elements = {
# The paper size ('letterpaper' or 'a4paper').
#'papersize': 'letterpaper',

# The font size ('10pt', '11pt' or '12pt').
#'pointsize': '10pt',

# Additional stuff for the LaTeX preamble.
#'preamble': '',
}

# Grouping the document tree into LaTeX files. List of tuples
# (source start file, target name, title, author, documentclass [howto/manual]).
latex_documents = [
  ('index', 'SimPEG.tex', u'SimPEG Documentation',
   u'SimPEG Team', 'manual'),
]

# The name of an image file (relative to this directory) to place at the top of
# the title page.
#latex_logo = None

# For "manual" documents, if this is true, then toplevel headings are parts,
# not chapters.
#latex_use_parts = False

# If true, show page references after internal links.
#latex_show_pagerefs = False

# If true, show URL addresses after external links.
#latex_show_urls = False

# Documents to append as an appendix to all manuals.
#latex_appendices = []

# If false, no module index is generated.
#latex_domain_indices = True


# -- Options for manual page output --------------------------------------------

# One entry per manual page. List of tuples
# (source start file, name, description, authors, manual section).
man_pages = [
    ('index', 'simpeg', u'SimPEG Documentation',
     [u'SimPEG Team'], 1)
]

# If true, show URL addresses after external links.
#man_show_urls = False

# Intersphinx
intersphinx_mapping = {
    'python': ('https://docs.python.org/3/', None),
    'numpy': ('https://docs.scipy.org/doc/numpy/', None),
    'scipy': ('https://docs.scipy.org/doc/scipy/reference/', None),
    'matplotlib': ('http://matplotlib.org/', None),
    'properties': ('http://propertiespy.readthedocs.io/en/latest/', None)
}


# -- Options for Texinfo output ------------------------------------------------

# Grouping the document tree into Texinfo files. List of tuples
# (source start file, target name, title, author,
#  dir menu entry, description, category)
texinfo_documents = [
  ('index', 'SimPEG', u'SimPEG Documentation',
   u'SimPEG Team', 'SimPEG', 'Simulation and parameter estimation in geophyiscs.',
   'Miscellaneous'),
]


# Sphinx Gallery
sphinx_gallery_conf = {
    # path to your examples scripts
    'examples_dirs' : '../examples',
    'gallery_dirs'  : 'content/examples',
    'backreferences_dir' : False
}


# Documents to append as an appendix to all manuals.
#texinfo_appendices = []

# If false, no module index is generated.
#texinfo_domain_indices = True

# How to display URL addresses: 'footnote', 'no', or 'inline'.
#texinfo_show_urls = 'footnote'

autodoc_member_order = 'bysource'


def supress_nonlocal_image_warn():
    import sphinx.environment
    sphinx.environment.BuildEnvironment.warn_node = _supress_nonlocal_image_warn


def _supress_nonlocal_image_warn(self, msg, node, **kwargs):
    from docutils.utils import get_source_line

    if not msg.startswith('nonlocal image URI found:'):
        self._warnfunc(msg, '{0!s}:{1!s}'.format(*get_source_line(node)))

supress_nonlocal_image_warn()

# http://stackoverflow.com/questions/11417221/sphinx-autodoc-gives-warning-pyclass-reference-target-not-found-type-warning

nitpick_ignore = [
    ('py:class', 'IdentityMap'),
    ('py:class', 'BaseSurvey'),
    ('py:class', 'BaseSrc'),
    ('py:class', 'BaseRx'),
    ('py:class', 'Survey'),
    ('py:class', 'FieldsFDEM'),
    ('py:class', 'Fields3D_e'),
    ('py:class', 'Fields3D_b'),
    ('py:class', 'Fields3D_j'),
    ('py:class', 'Fields3D_h'),
    ('py:class', 'SurveyTDEM'),
    ('py:class', 'SrcTDEM'),
    ('py:class', 'FieldsTDEM'),
    ('py:class', 'EMPropMap'),
    ('py:class', 'Data'),
    ('py:class', 'SurveyDC'),
    ('py:class', 'BaseMTFields'),
    ('py:class', 'SolverLU'),
    ('py:class', 'BaseMagSurvey'),
    ('py:class', 'BaseMagMap'),
    ('py:class', 'Fields_CC'),
    ('py:class', 'FieldsDC'),
    ('py:class', 'Fields_N'),
    ('py:class', 'Survey_ky'),
    ('py:class', 'Fields_ky'),
    ('py:class', 'Fields_ky_CC'),
    ('py:class', 'Fields_ky_N'),
    ('py:class', 'BaseNSEMFields'),
    ('py:class', 'Fields1D_ePrimSec'),
    ('py:class', 'Fields1D_eTotal'),
    ('py:class', 'Fields3D_ePrimSec'),
    ('py:class', 'BaseNSEMSrc'),
    ('py:class', 'SimPEG.EM.NSEM.Utils.plotUtils.DataNSEMPlotMethods'),
    ('py:class', 'DataNSEMPlotMethods'),
    ('py:class', 'RichardsMap'),
    ('py:class', 'SimPEG.Props.HasModel'),
    ('py:class', 'BaseFDEMSrc'),
    ('py:class', 'BaseTDEMSrc'),
    ('py:class', 'properties.Model'),
    ('py:class', 'properties.PhysicalProperty'),
    ('py:func', 'discretize.utils.meshutils.meshTensor'),
    ('py:class', 'SimPEG.Regularization.BaseRegularization'),
    ('py:func', 'discretize.utils.meshutils.meshTensor'),
    ('py:class', 'properties.base.HasProperties'),
    ('py:class', 'properties.base.base.HasProperties'),
    ('py:class', 'properties.Boolean'),
<<<<<<< HEAD
    ('py:class', 'Fields_Derivs_eb'),
    ('py:class', 'Fields_Derivs_hj'),
=======
    ('py:class', 'SimPEG.VRM.ProblemVRM.Problem_BaseVRM'),
    ('py:class', 'SimPEG.VRM.ProblemVRM.Problem_Linear'),
    ('py:class', 'SimPEG.VRM.ProblemVRM.Problem_LogUniform'),
    ('py:class', 'SimPEG.VRM.RxVRM.BaseRxVRM'),
    ('py:class', 'SimPEG.VRM.RxVRM.Point_h'),
    ('py:class', 'SimPEG.VRM.RxVRM.Point_dhdt'),
    ('py:class', 'SimPEG.VRM.RxVRM.Point_b'),
    ('py:class', 'SimPEG.VRM.RxVRM.Point_dbdt'),
    ('py:class', 'SimPEG.VRM.SrcVRM.BaseSrcVRM'),
    ('py:class', 'SimPEG.VRM.SrcVRM.MagDipole'),
    ('py:class', 'SimPEG.VRM.SrcVRM.CircLoop'),
    ('py:class', 'SimPEG.VRM.SrcVRM.LineCurrent'),
    ('py:class', 'SimPEG.VRM.SurveyVRM.SurveyVRM'),
    ('py:class', 'SimPEG.VRM.WaveformVRM.StepOff'),
    ('py:class', 'SimPEG.VRM.WaveformVRM.SquarePulse'),
    ('py:class', 'SimPEG.VRM.WaveformVRM.ArbitraryDiscrete'),
    ('py:class', 'SimPEG.VRM.WaveformVRM.ArbitraryPiecewise'),
    ('py:class', 'SimPEG.VRM.WaveformVRM.Custom')
>>>>>>> bf34bc78
]<|MERGE_RESOLUTION|>--- conflicted
+++ resolved
@@ -362,10 +362,8 @@
     ('py:class', 'properties.base.HasProperties'),
     ('py:class', 'properties.base.base.HasProperties'),
     ('py:class', 'properties.Boolean'),
-<<<<<<< HEAD
     ('py:class', 'Fields_Derivs_eb'),
     ('py:class', 'Fields_Derivs_hj'),
-=======
     ('py:class', 'SimPEG.VRM.ProblemVRM.Problem_BaseVRM'),
     ('py:class', 'SimPEG.VRM.ProblemVRM.Problem_Linear'),
     ('py:class', 'SimPEG.VRM.ProblemVRM.Problem_LogUniform'),
@@ -384,5 +382,4 @@
     ('py:class', 'SimPEG.VRM.WaveformVRM.ArbitraryDiscrete'),
     ('py:class', 'SimPEG.VRM.WaveformVRM.ArbitraryPiecewise'),
     ('py:class', 'SimPEG.VRM.WaveformVRM.Custom')
->>>>>>> bf34bc78
 ]