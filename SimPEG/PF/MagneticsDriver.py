--- conflicted
+++ resolved
@@ -182,15 +182,9 @@
     @property
     def survey(self):
         if getattr(self, '_survey', None) is None:
-<<<<<<< HEAD
-            self._survey = self.readMagneticsObservations(
-                self.basePath + self.obsfile
-        )
-=======
             self._survey, _ = Utils.io_utils.readUBCmagneticsObservations(
                 self.basePath + self.obsfile
             )
->>>>>>> d2843909
         return self._survey
 
     @property
@@ -350,63 +344,4 @@
 
         self._M = M
 
-<<<<<<< HEAD
-        return self._M
-
-    def readMagneticsObservations(self, obs_file):
-        """
-        Read and write UBC mag file format
-
-        INPUT:
-        :param fileName, path to the UBC obs mag file
-
-        OUTPUT:
-        :param survey
-        :param M, magnetization orentiaton (MI, MD)
-        """
-
-        fid = open(obs_file, 'r')
-
-        # First line has the inclination,declination and amplitude of B0
-        line = fid.readline()
-        B = np.array(line.split(), dtype=float)
-
-        # Second line has the magnetization orientation and a flag
-        line = fid.readline()
-        M = np.array(line.split(), dtype=float)
-
-        # Third line has the number of rows
-        line = fid.readline()
-        ndat = int(line.strip())
-
-        # Pre-allocate space for obsx, obsy, obsz, data, uncert
-        line = fid.readline()
-        temp = np.array(line.split(), dtype=float)
-
-        d = np.zeros(ndat, dtype=float)
-        wd = np.zeros(ndat, dtype=float)
-        locXYZ = np.zeros((ndat, 3), dtype=float)
-
-        for ii in range(ndat):
-
-            temp = np.array(line.split(), dtype=float)
-            if len(temp) > 0:
-                locXYZ[ii, :] = temp[:3]
-
-                if len(temp) > 3:
-                    d[ii] = temp[3]
-
-                    if len(temp) == 5:
-                        wd[ii] = temp[4]
-
-            line = fid.readline()
-
-        rxLoc = BaseMag.RxObs(locXYZ)
-        srcField = BaseMag.SrcField([rxLoc], param=(B[2], B[0], B[1]))
-        survey = BaseMag.LinearSurvey(srcField)
-        survey.dobs = d
-        survey.std = wd
-        return survey
-=======
-        return self._M
->>>>>>> d2843909
+        return self._M