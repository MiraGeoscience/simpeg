import numpy as np
<<<<<<< HEAD
from .code_utils import deprecate_method, deprecate_function
=======
>>>>>>> 811209d8
from discretize.utils import (
    Zero,
    Identity,
    mkvc,
    sdiag,
    sdinv,
    speye,
    kron3,
    spzeros,
    ddx,
    av,
    av_extrap,
    ndgrid,
    ind2sub,
    sub2ind,
    get_subarray,
    inverse_3x3_block_diagonal,
    inverse_2x2_block_diagonal,
    TensorType,
    make_property_tensor,
    inverse_property_tensor
)

<<<<<<< HEAD
avExtrap = deprecate_method(av_extrap, "avExtrap", removal_version="0.16.0", error=True)

def estimate_diagonal(matrix_arg, n, k=None, approach="Probing"):
    """Estimate the diagonal of a matrix.
=======
>>>>>>> 811209d8

    This function estimates the diagonal of a matrix using one of the following
    iterative methods:

        - **Probing:** cyclic permutations of vectors with 1's and 0's (default)
        - **Ones:** random +/- 1 entries
        - **Random:** random vectors with entries in the range [-1, 1]

    The user can estimate the diagonal of the matrix by providing the matrix,
    or by providing a function hangle which computes the dot product of the matrix
    and a vector.

    For background information on this method, see Saad
    `http://www-users.cs.umn.edu/~saad/PDF/umsi-2005-082.pdf`__
    and `https://www.cita.utoronto.ca/~niels/diagonal.pdf`__

    Parameters
    ----------

    matrix_arg : numpy.ndarray or function
        The matrix as a ``numpy.ndarray``, or a function handle which computes the dot product
        between the matrix and a vector.
    n : int
        The length of the random vectors used to compute the diagonal; equals number of columns
    k : int
        Number of vectors to be used to estimate the diagonal; i.e. number of iterations in estimation
    approach : str
        Method used for approximating diagonal. Must be one of {'probing', 'ones', 'random'}
    
    Returns
    -------

    numpy.ndarray
        Estimate of the diagonal elements of the input matrix
    
    """

    if type(matrix_arg).__name__ == "ndarray":
        A = matrix_arg

        def matrix_arg(v):
            return A.dot(v)

    if k is None:
        k = np.floor(n / 10.0)

    if approach.upper() == "ONES":

        def getv(n, i=None):
            v = np.random.randn(n)
            v[v < 0] = -1.0
            v[v >= 0] = 1.0
            return v

    elif approach.upper() == "RANDOM":

        def getv(n, i=None):
            return np.random.randn(n)

    else:  # if approach == 'Probing':

        def getv(n, i):
            v = np.zeros(n)
            v[i:n:k] = 1.0
            return v

    Mv = np.zeros(n)
    vv = np.zeros(n)

    for i in range(0, k):
        vk = getv(n, i)
        Mv += matrix_arg(vk) * vk
        vv += vk * vk

    d = Mv / vv

    return d


def unique_rows(M):
    """Return unique rows, row indices and inverse indices.

    Parameters
    ----------
    M : numpy.array_like
        The input array

    Returns
    -------
    unqM : numpy.array_like
        Array consisting of the unique rows of the input array
    unqInd : numpy.array_like of int
        Indices to project from input array to output array
    unqInd : numpy.array_like of int
        Indices to project from output array to input array

    """
    b = np.ascontiguousarray(M).view(np.dtype((np.void, M.dtype.itemsize * M.shape[1])))
    _, unqInd = np.unique(b, return_index=True)
    _, invInd = np.unique(b, return_inverse=True)
    unqM = M[unqInd]
    return unqM, unqInd, invInd


def eigenvalue_by_power_iteration(
    combo_objfct, model, n_pw_iter=4, fields_list=None, seed=None
):
    """Estimate highest eigenvalue of one or a combo of objective functions using power iterations and the Rayleigh quotient.

    Using power iterations and the Rayleigh quotient, this function estimates the largest
    eigenvalue for a single :class:`SimPEG.BaseObjectiveFunction` or a combination of
    objective functions stored in a :class:`SimPEG.ComboObjectiveFunction`.

    Parameters
    ----------
    combo_objfct : SimPEG.BaseObjectiveFunction
        Objective function or a combo objective function
    model : numpy.ndarray
        Current model
    n_pw_iter : int
        Number of power iterations used to estimate the highest eigenvalue
    fields_list : list (optional)
        ``list`` of fields objects for each data misfit term in combo_objfct. If none given,
        they will be evaluated within the function. If combo_objfct mixs data misfit and regularization
        terms, the list should contains SimPEG.fields for the data misfit terms and None for the
        regularization term.
    seed : int
        Random seed for the initial random guess of eigenvector.

    Returns
    -------
    float
        Estimated value of the highest eigenvalue

    Notes
    -----

    """

    if seed is not None:
        np.random.seed(seed)

    # Initial guess for eigen-vector
    x0 = np.random.rand(*model.shape)
    x0 = x0 / np.linalg.norm(x0)

    # transform to ComboObjectiveFunction if required
    if getattr(combo_objfct, "objfcts", None) is None:
        combo_objfct = 1.0 * combo_objfct

    # create Field for data misfit if necessary and not provided
    if fields_list is None:
        fields_list = []
        for k, obj in enumerate(combo_objfct.objfcts):
            if hasattr(obj, "simulation"):
                fields_list += [obj.simulation.fields(model)]
            else:
                # required to put None to conserve it in the list
                # The idea is that the function can have a mixed of dmis and reg terms
                # (see test)
                fields_list += [None]
    elif not isinstance(fields_list, (list, tuple, np.ndarray)):
        fields_list = [fields_list]

    # Power iteration: estimate eigenvector
    for i in range(n_pw_iter):
        x1 = 0.0
        for j, (mult, obj) in enumerate(
            zip(combo_objfct.multipliers, combo_objfct.objfcts)
        ):
            if hasattr(obj, "simulation"):  # if data misfit term
                aux = obj.deriv2(model, v=x0, f=fields_list[j])
                if not isinstance(aux, Zero):
                    x1 += mult * aux
            else:
                aux = obj.deriv2(model, v=x0)
                if not isinstance(aux, Zero):
                    x1 += mult * aux
        x0 = x1 / np.linalg.norm(x1)

    # Compute highest eigenvalue from estimated eigenvector
    eigenvalue = 0.0
    for j, (mult, obj) in enumerate(
        zip(combo_objfct.multipliers, combo_objfct.objfcts)
    ):
        if hasattr(obj, "simulation"):  # if data misfit term
            eigenvalue += mult * x0.dot(obj.deriv2(model, v=x0, f=fields_list[j]))
        else:
            eigenvalue += mult * x0.dot(
                obj.deriv2(
                    model,
                    v=x0,
                )
            )

    return eigenvalue


def cartesian2spherical(m):
<<<<<<< HEAD
    """Converts a set of 3D vectors from Cartesian to spherical coordinates.
    
    Notes
    -----

    In Cartesian space, the components of each vector are defined as

    .. math::
        \\mathbf{v} = (v_x, v_y, v_z)

    In spherical coordinates, vectors are is defined as:

    .. math::
        \\mathbf{v^\\prime} = (a, t, p)

    where
    
        - :math:`a` is the amplitude of the vector
        - :math:`t` is the azimuthal angle defined positive from vertical
        - :math:`p` is the radial angle defined positive CCW from Easting

    Parameters
    ----------
    m : (n, 3) numpy.array_like
        An array whose columns represent the x, y and z components of
        a set of vectors.


    Returns
    -------
    (n, 3) numpy.array_like
        An array whose columns represent the *a*, *t* and *p* components
        of a set of vectors in spherical coordinates.
    """
=======
    """Convert from cartesian to spherical"""
>>>>>>> 811209d8

    # nC = int(len(m)/3)

    x = m[:, 0]
    y = m[:, 1]
    z = m[:, 2]

    a = (x ** 2.0 + y ** 2.0 + z ** 2.0) ** 0.5

    t = np.zeros_like(x)
    t[a > 0] = np.arcsin(z[a > 0] / a[a > 0])

    p = np.zeros_like(x)
    p[a > 0] = np.arctan2(y[a > 0], x[a > 0])

    m_atp = np.r_[a, t, p]

    return m_atp


def spherical2cartesian(m):
<<<<<<< HEAD
    """Converts a set of 3D vectors from spherical to Catesian coordinates.
    
    Notes
    -----

    In Cartesian space, the components of each vector are defined as

    .. math::
        \\mathbf{v} = (v_x, v_y, v_z)

    In spherical coordinates, vectors are is defined as:

    .. math::
        \\mathbf{v^\\prime} = (a, t, p)

    where
    
        - :math:`a` is the amplitude of the vector
        - :math:`t` is the azimuthal angle defined positive from vertical
        - :math:`p` is the radial angle defined positive CCW from Easting

    Parameters
    ----------
    m : (n, 3) array_like
        An array whose columns represent the *a*, *t* and *p* components of
        a set of vectors in spherical coordinates.


    Returns
    -------
    (n, 3) array_like
        An array whose columns represent the *x*, *y* and *z* components
        of the set of vectors in Cartesian.
    """
=======
    """Convert from spherical to cartesian"""
>>>>>>> 811209d8

    a = m[:, 0] + 1e-8
    t = m[:, 1]
    p = m[:, 2]

    m_xyz = np.r_[a * np.cos(t) * np.cos(p), a * np.cos(t) * np.sin(p), a * np.sin(t)]

    return m_xyz


def dip_azimuth2cartesian(dip, azm):
    """Convert vectors from dip-azimuth to Cartesian

    This function takes the dip and azimuthal angles for a set of vectors and
    converts to Cartesian coordinates. The output is a numpy.ndarray whose
    columns represent the vectors' x, y and z components.

    Parameters
    ----------
    dip : float or 1D numpy.ndarray
        Dip angle in degrees. Values in range [0, 90]
    azm : float or 1D numpy.ndarray
        Asimuthal angle (strike) in degrees. Defined clockwise from Northing. Values is range [0, 360]

    Returns
    -------
    (n, 3) numpy.ndarray
        Numpy array whose columns represent the x, y and z components of the
        vector(s) in Cartesian coordinates

    """

    azm = np.asarray(azm)
    dip = np.asarray(dip)

    # Number of elements
    nC = azm.size

    M = np.zeros((nC, 3))

    # Modify azimuth from North to cartesian-X
    azm_X = (450.0 - np.asarray(azm)) % 360.0
    inc = -np.deg2rad(np.asarray(dip))
    dec = np.deg2rad(azm_X)

    M[:, 0] = np.cos(inc) * np.cos(dec)
    M[:, 1] = np.cos(inc) * np.sin(dec)
    M[:, 2] = np.sin(inc)

    return M


def coterminal(theta):
    """Compute coterminal angle

    For a set of angles defined in radians, this function outputs their coterminal angles.
    That is, for an angle :math:`\\theta` where:

    .. math::
        \\theta = 2\\pi N + \\gamma

    and *N* is an integer, the function returns the value of :math:`\\gamma`.
    The coterminal angle :math:`\\gamma` is within the range :math:`[-\\pi , \\pi]`.

    Parameters
    ----------
    theta : float or numpy.array_like
        Input angles

    Returns
    -------
    float or numpy.array_like
        Coterminal angles

    """

    sub = theta[np.abs(theta) >= np.pi]
    sub = -np.sign(sub) * (2 * np.pi - np.abs(sub))

    theta[np.abs(theta) >= np.pi] = sub

    return theta


def define_plane_from_points(xyz1, xyz2, xyz3):
    """Compute constants defining a plane from a set of points.

    The equation defining a plane has the form :math:`ax+by+cz+d=0`.
    This utility returns the constants a, b, c and d defining the plane.

    Parameters
    ----------
    xyz1 : (3) numpy.ndarray
        First point needed to define the plane (x1, y1, z1)
    xyz2 : (3) numpy.ndarray
        Second point needed to define the plane (x2, y2, z2)
    xyz3 : (3) numpy.ndarray
        Third point needed to define the plane (x3, y3, z3)

    Returns
    -------
    a : float
    b : float
    c : float
    d : float

    """
    v12 = (xyz2 - xyz1) / np.sqrt(np.sum((xyz2 - xyz1) ** 2, axis=0))
    v13 = (xyz3 - xyz1) / np.sqrt(np.sum((xyz3 - xyz1) ** 2, axis=0))

    a, b, c = np.cross(v12, v13)
    d = -(a * xyz1[0] + b * xyz1[1] + c * xyz1[2])

    return a, b, c, d



################################################
#             DEPRECATED FUNCTIONS
################################################

avExtrap = deprecate_function(
    av_extrap, "avExtrap", removal_version="0.16.0"
)

sdInv = deprecate_function(
    sdinv, "sdInv", removal_version="0.16.0"
)

getSubArray = deprecate_function(
    get_subarray, "getSubArray", removal_version="0.16.0"
)

inv3X3BlockDiagonal = deprecate_function(
    inverse_3x3_block_diagonal, "inv3X3BlockDiagonal", removal_version="0.16.0"
)

inv2X2BlockDiagonal = deprecate_function(
    inverse_2x2_block_diagonal, "inv2X2BlockDiagonal", removal_version="0.16.0"
)

makePropertyTensor = deprecate_function(
    make_property_tensor, "makePropertyTensor", removal_version="0.16.0"
)

invPropertyTensor = deprecate_function(
    inverse_property_tensor, "makePropertyTensor", removal_version="0.16.0"
)

diagEst = deprecate_function(
    estimate_diagonal, "diagEst", removal_version="0.16.0"
)

uniqueRows = deprecate_function(
    unique_rows, "uniqueRows", removal_version="0.16.0"
)
<|MERGE_RESOLUTION|>--- conflicted
+++ resolved
@@ -1,8 +1,5 @@
 import numpy as np
-<<<<<<< HEAD
 from .code_utils import deprecate_method, deprecate_function
-=======
->>>>>>> 811209d8
 from discretize.utils import (
     Zero,
     Identity,
@@ -26,13 +23,8 @@
     inverse_property_tensor
 )
 
-<<<<<<< HEAD
-avExtrap = deprecate_method(av_extrap, "avExtrap", removal_version="0.16.0", error=True)
-
 def estimate_diagonal(matrix_arg, n, k=None, approach="Probing"):
     """Estimate the diagonal of a matrix.
-=======
->>>>>>> 811209d8
 
     This function estimates the diagonal of a matrix using one of the following
     iterative methods:
@@ -232,7 +224,6 @@
 
 
 def cartesian2spherical(m):
-<<<<<<< HEAD
     """Converts a set of 3D vectors from Cartesian to spherical coordinates.
     
     Notes
@@ -267,9 +258,6 @@
         An array whose columns represent the *a*, *t* and *p* components
         of a set of vectors in spherical coordinates.
     """
-=======
-    """Convert from cartesian to spherical"""
->>>>>>> 811209d8
 
     # nC = int(len(m)/3)
 
@@ -291,7 +279,6 @@
 
 
 def spherical2cartesian(m):
-<<<<<<< HEAD
     """Converts a set of 3D vectors from spherical to Catesian coordinates.
     
     Notes
@@ -326,9 +313,6 @@
         An array whose columns represent the *x*, *y* and *z* components
         of the set of vectors in Cartesian.
     """
-=======
-    """Convert from spherical to cartesian"""
->>>>>>> 811209d8
 
     a = m[:, 0] + 1e-8
     t = m[:, 1]
