--- conflicted
+++ resolved
@@ -268,22 +268,6 @@
 
     # Plot data
     grid_rho = np.ma.masked_where(np.isnan(grid_rho), grid_rho)
-<<<<<<< HEAD
-    ph = plt.pcolormesh(grid_x[:,0],grid_z[0,:],grid_rho.T, clim=(vmin, vmax))
-    cbar = plt.colorbar(format="$10^{%.1f}$",fraction=0.04,orientation="horizontal")
-
-    cmin,cmax = cbar.get_clim()
-    ticks = np.linspace(cmin,cmax,3)
-    cbar.set_ticks(ticks)
-    cbar.ax.tick_params(labelsize=10)
-
-    if dtype == 'appc':
-        cbar.set_label("App.Cond",size=12)
-    elif dtype == 'appr':
-        cbar.set_label("App.Res.",size=12)
-    elif dtype == 'volt':
-        cbar.set_label("Potential (V)",size=12)
-=======
     ph = plt.pcolormesh(grid_x[:,0],grid_z[0,:],grid_rho.T, vmin = vmin, vmax = vmax)
     plt.gca().tick_params(axis='both', which='major', labelsize=8)
     
@@ -314,7 +298,6 @@
             elif dtype == 'volt':
                 cbar.set_label("Potential (V)",size=12)
 
->>>>>>> 906cca30
 
 
     if not axlabel:
