import numpy as np
import scipy.sparse as sp
<<<<<<< HEAD
import utils
from utils import Solver
import mesh
import data
import forward
import inverse
# import visualize
import examples
=======
import Utils
from Solver import Solver
import Mesh
import Model
import Problem
import Data
import Regularization
import ObjFunction
import Optimization
import Inversion
import Parameters
import Examples
import Tests

>>>>>>> cc2ab82f

import scipy.version as _v
if _v.version < '0.13.0':
    print 'Warning: upgrade your scipy to 0.13.0'<|MERGE_RESOLUTION|>--- conflicted
+++ resolved
@@ -1,15 +1,5 @@
 import numpy as np
 import scipy.sparse as sp
-<<<<<<< HEAD
-import utils
-from utils import Solver
-import mesh
-import data
-import forward
-import inverse
-# import visualize
-import examples
-=======
 import Utils
 from Solver import Solver
 import Mesh
@@ -24,7 +14,6 @@
 import Examples
 import Tests
 
->>>>>>> cc2ab82f
 
 import scipy.version as _v
 if _v.version < '0.13.0':
