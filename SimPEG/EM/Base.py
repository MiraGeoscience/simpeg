--- conflicted
+++ resolved
@@ -262,17 +262,12 @@
                 )
 
         dMfMuiI_dI = -self.MfMuiI**2
-<<<<<<< HEAD
-        dMf_dmui = self.mesh.getEdgeInnerProductDeriv(self.mui)(u)
-        return dMfMuiI_dI * (dMf_dmui * self.muiDeriv)
-=======
         if adjoint is True:
             return self.MfMuiDeriv(
                 u, v=dMfMuiI_dI.T * v if v is not None else dMfMuiI_dI.T,
                 adjoint=adjoint
             )
         return dMfMuiI_dI * self.MfMuiDeriv(u, v=v)
->>>>>>> efb7475a
 
     @property
     def MeMu(self):
