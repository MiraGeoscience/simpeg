--- conflicted
+++ resolved
@@ -1,15 +1,10 @@
-<<<<<<< HEAD
 from SimPEG import np, mkvc
 from SimPEG.EM.Static import DC, IP
 
-def plot_pseudoSection(DCsurvey, axs, surveyType='dipole-dipole', unitType="appc", clim=None, colorbar=True):
-=======
-from __future__ import print_function
-from SimPEG import np, mkvc
-from SimPEG.EM.Static import DC, IP
-
-def plot_pseudoSection(DCsurvey, axs, stype='dpdp', dtype="appc", clim=None, scale="linear", sameratio=True):
->>>>>>> aa951024
+
+def plot_pseudoSection(DCsurvey, axs, surveyType='dipole-dipole',
+                       surveyDim='2D', unitType="appConductivity",
+                       clim=None, scale='log', colorbar=True):
     """
         Read list of 2D tx-rx location and plot a speudo-section of apparent
         resistivity.
@@ -20,6 +15,7 @@
         :param d2D, z0
         :switch surveyType -> Either 'pdp' (pole-dipole) | 'dipole-dipole' (dipole-dipole)
         :switch unitType=-> Either 'appResistivity' (app. res) | 'appConductivity' (app. con) | 'volt' (potential)
+        :switch scale -> Either 'log' (default) | 'linear'
         Output:
         :figure scatter plot overlayed on image
 
@@ -31,6 +27,7 @@
     from SimPEG import np
     from scipy.interpolate import griddata
     import pylab as plt
+
     # Set depth to 0 for now
     z0 = 0.
 
@@ -51,118 +48,85 @@
         count += nD
 
         # Get distances between each poles A-B-M-N
-<<<<<<< HEAD
         if surveyType == 'pole-dipole':
-=======
-        if stype == 'pdp':
-
->>>>>>> aa951024
-            MA = np.abs(Tx[0] - Rx[0][:,0])
-            NA = np.abs(Tx[0] - Rx[1][:,0])
-            MN = np.abs(Rx[1][:,0] - Rx[0][:,0])
+            MA = np.abs(Tx[0][0] - Rx[0][:, 0])
+            NA = np.abs(Tx[0][0] - Rx[1][:, 0])
+            MN = np.abs(Rx[1][:, 0] - Rx[0][:, 0])
 
             # Create mid-point location
-            Cmid = Tx[0]
+            Cmid = Tx[0][0]
+            Pmid = (Rx[0][:, 0] + Rx[1][:, 0])/2
+            if surveyDim == '2D':
+                zsrc = Tx[0][1]
+            elif surveyDim == '3D':
+                zsrc = Tx[0][2]
+
+        elif surveyType == 'dipole-dipole':
+            MA = np.abs(Tx[0][0] - Rx[0][:,0])
+            MB = np.abs(Tx[1][0] - Rx[0][:,0])
+            NA = np.abs(Tx[0][0] - Rx[1][:,0])
+            NB = np.abs(Tx[1][0] - Rx[1][:,0])
+
+            # Create mid-point location
+            Cmid = (Tx[0][0] + Tx[1][0])/2
             Pmid = (Rx[0][:,0] + Rx[1][:,0])/2
-            # if DCsurvey.mesh.dim == 2:
-            #     zsrc = Tx[1]
-            # elif DCsurvey.mesh.dim ==3:
-            zsrc = Tx[2]
-
-        elif surveyType == 'dipole-dipole':
-            MA = np.abs(Tx[0] - Rx[0][:,0])
-            MB = np.abs(Tx[3] - Rx[0][:,0])
-            NA = np.abs(Tx[0] - Rx[1][:,0])
-            NB = np.abs(Tx[3] - Rx[1][:,0])
-
-            # Create mid-point location
-            Cmid = (Tx[0] + Tx[3])/2
-            Pmid = (Rx[0][:,0] + Rx[1][:,0])/2
-<<<<<<< HEAD
-            if DCsurvey.mesh.dim == 2:
-                zsrc = (Tx[0][1] + Tx[1][1])/2
-            elif DCsurvey.mesh.dim ==3:
-                zsrc = (Tx[2] + Tx[5])/2
+            if surveyDim == '2D':
+                zsrc = (Tx[0][2] + Tx[1][2])/2
+            elif surveyDim == '3D':
+                zsrc = (Tx[0][2] + Tx[1][2])/2
 
         # Change output for unitType
         if unitType == 'volt':
 
-            rho = np.hstack([rho,data])
-=======
-            # if DCsurvey.mesh.dim == 2:
-            #     zsrc = (Tx[0][1] + Tx[1][1])/2
-            # elif DCsurvey.mesh.dim ==3:
-            zsrc = (Tx[0][2] + Tx[1][2])/2
-
-        # Change output for dtype
-        if stype == 'pdp':
->>>>>>> aa951024
-
-            leg =  data * 2*np.pi  * MA * ( MA + MN ) / MN
-
-<<<<<<< HEAD
-            # Compute pant leg of apparent rho
-            if surveyType == 'pole-dipole':
-=======
-        elif stype == 'dpdp':
->>>>>>> aa951024
-
-            leg = data * 2*np.pi / ( 1/MA - 1/MB + 1/NB - 1/NA )
-            LEG.append(1./(2*np.pi) *( 1/MA - 1/MB + 1/NB - 1/NA ))
-        else:
-            print ("dtype must be 'pdp'(pole-dipole) | 'dpdp' (dipole-dipole) ")
-            break
-
-<<<<<<< HEAD
-            elif surveyType == 'dipole-dipole':
-
-                leg = data * 2*np.pi / ( 1/MA - 1/MB + 1/NB - 1/NA )
-                LEG.append(1./(2*np.pi) *( 1/MA - 1/MB + 1/NB - 1/NA ))
-            else:
-                print """unitType must be 'pole-dipole'(pole-dipole) | 'dipole-dipole' (dipole-dipole) """
-                break
-=======
-        if dtype == 'volt':
             if scale == "linear":
                 rho = np.hstack([rho, data])
             elif scale == "log":
                 rho = np.hstack([rho, np.log10(abs(data))])
 
         else:
->>>>>>> aa951024
 
             # Compute pant leg of apparent rho
+            if surveyType == 'pole-dipole':
+
+                leg = data * 2*np.pi * MA * (MA + MN) / MN
+
+            elif surveyType == 'dipole-dipole':
+
+                leg = data * 2*np.pi / (1/MA - 1/MB + 1/NB - 1/NA)
+                # LEG.append(1./(2*np.pi) * (1/MA - 1/MB + 1/NB - 1/NA))
+            else:
+                print """unitType must be 'pole-dipole' | 'dipole-dipole'  """
+                break
 
             if unitType == 'appConductivity':
 
-                leg = abs(1./leg)
+                leg = np.log10(abs(1./leg))
 
             elif unitType == 'appResistivity':
 
-                leg = abs(leg)
+                leg = np.log10(abs(leg))
 
             else:
-<<<<<<< HEAD
                 print """unitType must be 'appResistivity' | 'appConductivity' | 'volt' """
-=======
-                print ("dtype must be 'appr' | 'appc' | 'volt' ")
->>>>>>> aa951024
                 break
 
             if scale == "linear":
-                rho = np.hstack([rho, leg])
+                rho = np.hstack([rho, data])
             elif scale == "log":
-                rho = np.hstack([rho, np.log10(leg)])
-
-        midx = np.hstack([midx, ( Cmid + Pmid )/2 ])
-        # if DCsurvey.mesh.dim==3:
-        midz = np.hstack([midz, -np.abs(Cmid-Pmid)/2 + zsrc ])
-        # elif DCsurvey.mesh.dim==2:
-        #     midz = np.hstack([midz, -np.abs(Cmid-Pmid)/2 + zsrc ])
+                rho = np.hstack([rho, np.log10(abs(data))])
+
+        midx = np.hstack([midx, (Cmid + Pmid)/2])
+        if surveyDim == '3D':
+            midz = np.hstack([midz, -np.abs(Cmid-Pmid)/2 + zsrc])
+        elif surveyDim == '2D':
+            midz = np.hstack([midz, -np.abs(Cmid-Pmid)/2 + zsrc])
     ax = axs
 
+    print(midx,midz)
     # Grid points
     grid_x, grid_z = np.mgrid[np.min(midx):np.max(midx), np.min(midz):np.max(midz)]
+
+    print(grid_x,grid_z)
     grid_rho = griddata(np.c_[midx,midz], rho.T, (grid_x, grid_z), method='linear')
 
     if clim == None:
@@ -172,9 +136,8 @@
 
     grid_rho = np.ma.masked_where(np.isnan(grid_rho), grid_rho)
     ph = plt.pcolormesh(grid_x[:,0],grid_z[0,:],grid_rho.T, clim=(vmin, vmax), vmin=vmin, vmax=vmax)
-<<<<<<< HEAD
     plt.contour(grid_rho.T,5, extent = (np.min(grid_x),np.max(grid_x),np.min(grid_z),np.max(grid_z))  ,origin='lower',colors='k')
-    
+
     if colorbar:
         cbar = plt.colorbar(format="$10^{%.1f}$",fraction=0.04,orientation="horizontal")
 
@@ -189,50 +152,16 @@
             cbar.set_label("App.Res.",size=12)
         elif unitType == 'volt':
             cbar.set_label("Potential (V)",size=12)
-=======
-
-    if scale == "log":
-        cbar = plt.colorbar(format="$10^{%.1f}$",fraction=0.04,orientation="horizontal")
-    elif scale == "linear":
-        cbar = plt.colorbar(format="%.1f",fraction=0.04,orientation="horizontal")
-
-    if dtype == 'appc':
-        cbar.set_label("App.Cond",size=12)
-
-    elif dtype == 'appr':
-        cbar.set_label("App.Res.",size=12)
-
-    elif dtype == 'volt':
-        cbar.set_label("Potential (V)",size=12)
->>>>>>> aa951024
-
-
-    cmin,cmax = cbar.get_clim()
-    ticks = np.linspace(cmin,cmax,3)
-    cbar.set_ticks(ticks)
-    cbar.ax.tick_params(labelsize=10)
 
     # Plot apparent resistivity
-    # ax.scatter(midx,midz,s=10,c=rho.T, vmin =vmin, vmax = vmax, clim=(vmin, vmax))
-    ax.plot(midx,midz, 'k.', ms=1)
-
-<<<<<<< HEAD
+    ax.scatter(midx,midz,s=10,c=rho.T, vmin =vmin, vmax = vmax, clim=(vmin, vmax))
+
     plt.gca().set_aspect('equal', adjustable='box')
 
     return ph, LEG, midx, midz
 
 
 def gen_DCIPsurvey(endl, mesh, surveyType, a, b, n):
-=======
-    #ax.set_xticklabels([])
-    #ax.set_yticklabels([])
-    if sameratio == True:
-        plt.gca().set_aspect('equal', adjustable='box')
-
-    return ph, ax, cbar, LEG
-
-def gen_DCIPsurvey(endl, mesh, stype, a, b, n):
->>>>>>> aa951024
     """
         Load in endpoints and survey specifications to generate Tx, Rx location
         stations.
@@ -293,11 +222,7 @@
     # Pole-dipole: Moving pole on one end -> [A a MN1 a MN2 ... MNn a B]
     SrcList = []
 
-<<<<<<< HEAD
     if surveyType != 'gradient':
-=======
-    if stype != 'gradient':
->>>>>>> aa951024
 
         for ii in range(0, int(nstn)-1):
 
@@ -426,13 +351,11 @@
             (surveyType == 'SIMPLE')), "Data must be either 'SURFACE' | 'GENERAL' | 'SIMPLE'"
 
     fid = open(fileName, 'w')
-    fid.write('! ' + surveyType + ' FORMAT\n')
 
     if iptype != 0:
         fid.write('IPTYPE=%i\n' % iptype)
 
     else:
-<<<<<<< HEAD
         fid.write('! ' + surveyType + ' FORMAT\n')
 
     count = 0
@@ -498,22 +421,22 @@
                     N[:,1::2] = -N[:,1::2]
 
                 fid.write('%i\n'% nD)
-                np.savetxt(fid, np.c_[ M, N , DCsurvey.dobs[count:count+nD], DCsurvey.std[count:count+nD] ], fmt='%f',delimiter=' ',newline='\n')
+                np.savetxt(fid, np.c_[M, N, DCsurvey.dobs[count:count+nD], DCsurvey.std[count:count+nD] ], fmt='%f',delimiter=' ',newline='\n')
 
         if dim=='3D':
 
             if surveyType == 'SURFACE':
 
-                fid.writelines("%e " % ii for ii in mkvc(tx[0:2,:]))
+                fid.writelines("%e " % ii for ii in mkvc(tx[:,0:2].T))
                 M = M[:,0:2]
                 N = N[:,0:2]
 
             if surveyType == 'GENERAL':
 
-                fid.writelines("%e " % ii for ii in mkvc(tx[0:3,:]))
+                fid.writelines("%e " % ii for ii in mkvc(tx.T))
 
             fid.write('%i\n'% nD)
-            np.savetxt(fid, np.c_[ M, N , DCsurvey.dobs[count:count+nD], DCsurvey.std[count:count+nD] ], fmt='%e',delimiter=' ',newline='\n')
+            np.savetxt(fid, np.c_[M, N, DCsurvey.dobs[count:count+nD], DCsurvey.std[count:count+nD] ], fmt='%e',delimiter=' ',newline='\n')
             fid.write('\n')
 
         count += nD
@@ -592,7 +515,7 @@
 
         Tx = srcMat[indx]
 
-        if Tx[0:3] == Tx[3:]:
+        if np.all(Tx[0:3] == Tx[3:]):
             stype = 'pole-dipole'
 
         else:
@@ -615,7 +538,7 @@
 
                 if stype != 'pole-dipole':
                     # Find B electrode along line
-                    vec, r = r_unit(x0, Tx[ii][3:6])
+                    vec, r = r_unit(x0, Tx[ii][3:5])
                     B = stn_id(vecTx, vec, r)
 
                 M = np.zeros(nrx)
@@ -657,9 +580,10 @@
                                  np.asarray([A, 0, Tx[ii][2]])))
 
             elif stype == 'dipole-dipole':
-                srcList2D.append(DC.Src.Pole([rxClass],
-                                 np.asarray((A, 0, Tx[ii][2],
-                                 B, 0, Tx[ii][5]))))
+                srcList2D.append(DC.Src.Dipole([rxClass],
+                                 np.r_[A, 0, Tx[ii][2]],
+                                 np.r_[B, 0, Tx[ii][5]]))
+
 
     survey2D = DC.SurveyDC.Survey(srcList2D)
     survey2D.dobs = survey.dobs
@@ -792,23 +716,23 @@
 def readUBC_DC3Dobs(fileName):
     """
         Read UBC GIF DCIP 3D observation file and generate arrays for tx-rx location
-    
+
         Input:
         :param fileName, path to the UBC GIF 3D obs file
-    
+
         Output:
         :param rx, tx, d, wd
         :return
-        
+
         Created on Mon December 7th, 2015
-    
+
         @author: dominiquef
-    
-    """
-       
+
+    """
+
     # Load file
     obsfile = np.genfromtxt(fileName, delimiter=' \n',dtype=np.str,comments='!')
-    
+
     # Pre-allocate
     srcLists = []
     Rx = []
@@ -819,13 +743,13 @@
     # Countdown for number of obs/tx
     count = 0
     for ii in range(obsfile.shape[0]):
-        
+
         if not obsfile[ii]:
             continue
-        
+
         # First line is transmitter with number of receivers
         if count==0:
-    
+
             temp = (np.fromstring(obsfile[ii], dtype=float,sep=' ').T)
             count = int(temp[-1])
 
@@ -837,12 +761,12 @@
             else:
                 tx = temp[:-1]
 
-            
+
             continue
 
         rx = []
         temp = np.fromstring(obsfile[ii], dtype=float,sep=' ')
-        
+
         if zflag:
 
             rx.append(temp[:-2])
@@ -853,20 +777,20 @@
 
         else:
             rx.append(np.r_[temp[0:2],np.nan,temp[0:2],np.nan] )
-            print append
+
             # Check if there is data with the location
             if len(temp)==6:
                 d.append(temp[-2])
                 wd.append(temp[-1])
 
-        count = count -1        
-        
+        count = count -1
+
         rx = np.asarray(rx)
-        # Reach the end of transmitter block 
+        # Reach the end of transmitter block
         if count == 0:
             Rx = DC.Rx.Dipole(rx[:,:3],rx[:,3:])
             srcLists.append(DC.Src.Dipole( [Rx], tx[:3],tx[3:]) )
-    
+
     survey = DC.SurveyDC.Survey(srcLists)
     survey.dobs = np.asarray(d)
     survey.std = np.asarray(wd)
@@ -1012,212 +936,4 @@
 
     srcMat = np.vstack(srcMat)
 
-    return srcMat
-=======
-        print ("stype must be either 'pole-dipole', 'dipole-dipole' or 'gradient'. ")
-
-    DCsurvey = DC.Survey([srcClass])
-
-    return DCsurvey
-
-
-def writeUBC_DCobs(fileName, DCsurvey, dtype='3D', stype='SURFACE', iptype = 0):
-    """
-        Write UBC GIF DCIP 2D or 3D observation file
-
-        Input:
-        :string     fileName -> including path where the file is written out
-        :DCsurvey   DC survey class object
-        :string     dtype ->  either '2D' | '3D'
-        :string     stype ->  either 'SURFACE' | 'GENERAL'
-
-        Output:
-        :param UBC2D-Data file
-        :return
-
-        Last edit: February 16th, 2016
-
-        @author: dominiquef
-
-    """
-    from SimPEG import mkvc
-
-    assert (dtype=='2D') | (dtype=='3D'), "Data must be either '2D' | '3D'"
-    assert (stype=='SURFACE') | (stype=='GENERAL') | (stype=='SIMPLE'), "Data must be either 'SURFACE' | 'GENERAL' | 'SIMPLE'"
-
-    fid = open(fileName,'w')
-
-
-    if iptype!=0:
-        fid.write('IPTYPE=%i\n'%iptype)
-
-    else:
-        fid.write('! ' + stype + ' FORMAT\n')
-
-    count = 0
-
-    for ii in range(DCsurvey.nSrc):
-
-        tx = np.c_[DCsurvey.srcList[ii].loc]
-
-        rx = DCsurvey.srcList[ii].rxList[0].locs
-
-        nD = DCsurvey.srcList[ii].nD
-
-        M = rx[0]
-        N = rx[1]
-
-        # Adapt source-receiver location for dtype and stype
-        if dtype=='2D':
-
-            if stype == 'SIMPLE':
-
-                #fid.writelines("%e " % ii for ii in mkvc(tx[0,:]))
-                A = np.repeat(tx[0,0],M.shape[0],axis=0)
-                B = np.repeat(tx[0,1],M.shape[0],axis=0)
-                M = M[:,0]
-                N = N[:,0]
-
-                np.savetxt(fid, np.c_[A, B, M, N , DCsurvey.dobs[count:count+nD], DCsurvey.std[count:count+nD] ], fmt='%e',delimiter=' ',newline='\n')
-
-
-            else:
-
-                if stype == 'SURFACE':
-
-                    fid.writelines("%f " % ii for ii in mkvc(tx[0,:]))
-                    M = M[:,0]
-                    N = N[:,0]
-
-                if stype == 'GENERAL':
-
-                    # Flip sign for z-elevation to depth
-                    tx[2::2,:] = -tx[2::2,:]
-
-                    fid.writelines("%e " % ii for ii in mkvc(tx[::2,:]))
-                    M = M[:,0::2]
-                    N = N[:,0::2]
-
-                    # Flip sign for z-elevation to depth
-                    M[:,1::2] = -M[:,1::2]
-                    N[:,1::2] = -N[:,1::2]
-
-                fid.write('%i\n'% nD)
-                np.savetxt(fid, np.c_[ M, N , DCsurvey.dobs[count:count+nD], DCsurvey.std[count:count+nD] ], fmt='%f',delimiter=' ',newline='\n')
-
-        if dtype=='3D':
-
-            if stype == 'SURFACE':
-
-                fid.writelines("%e " % ii for ii in mkvc(tx[0:2,:]))
-                M = M[:,0:2]
-                N = N[:,0:2]
-
-            if stype == 'GENERAL':
-
-                fid.writelines("%e " % ii for ii in mkvc(tx[0:3,:]))
-
-            fid.write('%i\n'% nD)
-            np.savetxt(fid, np.c_[ M, N , DCsurvey.dobs[count:count+nD], DCsurvey.std[count:count+nD] ], fmt='%e',delimiter=' ',newline='\n')
-            fid.write('\n')
-
-        count += nD
-
-    fid.close()
-
-def convertObs_DC3D_to_2D(DCsurvey, lineID, flag='local'):
-    """
-        Read DC survey and projects the coordinate system
-        according to the flag = 'Xloc' | 'Yloc' | 'local' (default)
-        In the 'local' system, station coordinates are referenced
-        to distance from the first srcLoc[0].loc[0]
-
-        The Z value is preserved, but Y coordinates zeroed.
-
-        :param DC.Survey survey3D: 3D simpeg DC survey
-        :rtype: DC.Survey
-        :return: survey2D
-
-    """
-
-    def stn_id(v0,v1,r):
-        """
-        Compute station ID along line
-        """
-
-        dl = int(v0.dot(v1)) * r
-
-        return dl
-
-    srcLists = []
-
-    srcMat = getSrc_locs(DCsurvey)
-
-    # Find all unique line id
-    uniqueID = np.unique(lineID)
-
-    for jj in range(len(uniqueID)):
-
-        indx = np.where(lineID==uniqueID[jj])[0]
-
-        # Find origin of survey
-        r = 1e+8 # Initialize to some large number
-
-        Tx = srcMat[indx]
-
-        x0 = Tx[0][0,0:2] # Define station zero along line
-
-        vecTx, r1 = r_unit(x0,Tx[-1][1,0:2])
-
-        for ii in range(len(indx)):
-
-            # Get all receivers
-            Rx = DCsurvey.srcList[indx[ii]].rxList[0].locs
-            nrx = Rx[0].shape[0]
-
-            if flag == 'local':
-                # Find A electrode along line
-                vec, r = r_unit(x0,Tx[ii][0,0:2])
-                A = stn_id(vecTx,vec,r)
-
-                # Find B electrode along line
-                vec, r = r_unit(x0,Tx[ii][1,0:2])
-                B = stn_id(vecTx,vec,r)
-
-                M = np.zeros(nrx)
-                N = np.zeros(nrx)
-                for kk in range(nrx):
-
-                    # Find all M electrodes along line
-                    vec, r = r_unit(x0,Rx[0][kk,0:2])
-                    M[kk] = stn_id(vecTx,vec,r)
-
-                    # Find all N electrodes along line
-                    vec, r = r_unit(x0,Rx[1][kk,0:2])
-                    N[kk] = stn_id(vecTx,vec,r)
-            elif flag == 'Yloc':
-                """ Flip the XY axis locs"""
-                A = Tx[ii][0,1]
-                B = Tx[ii][1,1]
-                M = Rx[0][:,1]
-                N = Rx[1][:,1]
-
-            elif flag == 'Xloc':
-                """ Copy the rx-tx locs"""
-                A = Tx[ii][0,0]
-                B = Tx[ii][1,0]
-                M = Rx[0][:,0]
-                N = Rx[1][:,0]
-
-            Rx = DC.Rx.Dipole(np.c_[M,np.zeros(nrx),Rx[0][:,2]],np.c_[N,np.zeros(nrx),Rx[1][:,2]])
-
-            srcLists.append( DC.Src.Dipole( [Rx], np.asarray([A,0,Tx[ii][0,2]]),np.asarray([B,0,Tx[ii][1,2]]) ) )
-
-
-    DCsurvey2D = DC.SurveyDC(srcLists)
-
-    DCsurvey2D.dobs = np.asarray(DCsurvey.dobs)
-    DCsurvey2D.std = np.asarray(DCsurvey.std)
-
-    return DCsurvey2D
->>>>>>> aa951024
+    return srcMat