import SimPEG
from SimPEG.EM.Utils import *
from SimPEG.EM.Base import BaseEMSurvey
from scipy.constants import mu_0
from SimPEG.Utils import Zero, Identity
import SrcFDEM as Src
import RxFDEM as Rx
from SimPEG import sp

class Survey(BaseEMSurvey):
    """
    Frequency domain electromagnetic survey

    :param list srcList: list of FDEM sources used in the survey
    """

    srcPair = Src.BaseSrc
<<<<<<< HEAD
    rxPair = Rx 
=======
    rxPair = Rx.BaseRx
>>>>>>> 73c219ff

    def __init__(self, srcList, **kwargs):
        # Sort these by frequency
        self.srcList = srcList
        BaseEMSurvey.__init__(self, srcList, **kwargs)

        _freqDict = {}
        for src in srcList:
            if src.freq not in _freqDict:
                _freqDict[src.freq] = []
            _freqDict[src.freq] += [src]

        self._freqDict = _freqDict
        self._freqs = sorted([f for f in self._freqDict])

    @property
    def freqs(self):
        """Frequencies"""
        return self._freqs

    @property
    def nFreq(self):
        """Number of frequencies"""
        return len(self._freqDict)

    @property
    def nSrcByFreq(self):
        """Number of sources at each frequency"""
        if getattr(self, '_nSrcByFreq', None) is None:
            self._nSrcByFreq = {}
            for freq in self.freqs:
                self._nSrcByFreq[freq] = len(self.getSrcByFreq(freq))
        return self._nSrcByFreq

    def getSrcByFreq(self, freq):
        """
        Returns the sources associated with a specific frequency.
        :param float freq: frequency for which we look up sources
        :rtype: dictionary
        :return: sources at the sepcified frequency
        """
        assert freq in self._freqDict, "The requested frequency is not in this survey."
        return self._freqDict[freq]
<|MERGE_RESOLUTION|>--- conflicted
+++ resolved
@@ -15,11 +15,7 @@
     """
 
     srcPair = Src.BaseSrc
-<<<<<<< HEAD
-    rxPair = Rx 
-=======
     rxPair = Rx.BaseRx
->>>>>>> 73c219ff
 
     def __init__(self, srcList, **kwargs):
         # Sort these by frequency
