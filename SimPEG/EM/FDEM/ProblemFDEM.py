--- conflicted
+++ resolved
@@ -11,10 +11,7 @@
 from scipy.constants import mu_0
 import time
 from profilehooks import profile
-<<<<<<< HEAD
-=======
-
->>>>>>> 658a15e7
+
 
 class BaseFDEMProblem(BaseEMProblem):
     """
