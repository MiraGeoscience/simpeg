--- conflicted
+++ resolved
@@ -237,44 +237,6 @@
         # Save the file as a npz
         np.savez('{:03d}-{:s}'.format(self.opt.iter,self.fileName), iter=self.opt.iter, beta=self.invProb.beta, phi_d=self.invProb.phi_d, phi_m=self.invProb.phi_m, phi_ms=phi_ms, phi_mx=phi_mx, phi_my=phi_my, phi_mz=phi_mz,f=self.opt.f, m=self.invProb.curModel,dpred=self.invProb.dpred)
 
-<<<<<<< HEAD
-=======
-#==============================================================================
-# class SaveOutputDictEveryIteration(_SaveEveryIteration):
-#     """SaveOutputDictEveryIteration
-#     A directive that saves some relevant information from the inversion run to a numpy .npz dictionary file (see numpy.savez function for further info).
-#     """
-#
-#     def initialize(self):
-#         print "SimPEG.SaveOutputDictEveryIteration will save your inversion progress as dictionary: '%s-###.npz'"%self.fileName
-#
-#     def endIter(self):
-#         # Save the data.
-#         ms = self.reg.Ws * ( self.reg.mapping * (self.invProb.curModel - self.reg.mref) )
-#         phi_ms = 0.5*ms.dot(ms)
-#         if self.reg.mrefInSmooth == True:
-#             mref = self.reg.mref
-#         else:
-#             mref = 0
-#         mx = self.reg.Wx * ( self.reg.mapping * (self.invProb.curModel - mref) )
-#         phi_mx = 0.5 * mx.dot(mx)
-#         if self.prob.mesh.dim==2:
-#             my = self.reg.Wy * ( self.reg.mapping * (self.invProb.curModel - mref) )
-#             phi_my = 0.5 * my.dot(my)
-#         else:
-#             phi_my = 'NaN'
-#         if self.prob.mesh.dim==3 and 'CYL' not in self.prob.mesh._meshType:
-#             mz = self.reg.Wz * ( self.reg.mapping * (self.invProb.curModel - mref) )
-#             phi_mz = 0.5 * mz.dot(mz)
-#         else:
-#             phi_mz = 'NaN'
-#
-#
-#         # Save the file as a npz
-#         np.savez('{:s}-{:03d}'.format(self.fileName,self.opt.iter), iter=self.opt.iter, beta=self.invProb.beta, phi_d=self.invProb.phi_d, phi_m=self.invProb.phi_m, phi_ms=phi_ms, phi_mx=phi_mx, phi_my=phi_my, phi_mz=phi_mz,f=self.opt.f, m=self.invProb.curModel,dpred=self.invProb.dpred)
-#
-#==============================================================================
->>>>>>> bd318f00
 
 # class UpdateReferenceModel(Parameter):
 
