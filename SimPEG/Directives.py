from __future__ import print_function
from . import Utils
from . import Regularization, DataMisfit, ObjectiveFunction
from . import Maps
import numpy as np
import matplotlib.pyplot as plt
import warnings
from .Utils import mkvc

class InversionDirective(object):
    """InversionDirective"""

    debug = False    #: Print debugging information
    _regPair = [
        Regularization.BaseComboRegularization,
        Regularization.BaseRegularization,
        ObjectiveFunction.ComboObjectiveFunction
    ]
    _dmisfitPair = [
        DataMisfit.BaseDataMisfit,
        ObjectiveFunction.ComboObjectiveFunction
    ]

    def __init__(self, **kwargs):
        Utils.setKwargs(self, **kwargs)

    @property
    def inversion(self):
        """This is the inversion of the InversionDirective instance."""
        return getattr(self, '_inversion', None)

    @inversion.setter
    def inversion(self, i):
        if getattr(self, '_inversion', None) is not None:
            warnings.warn(
                'InversionDirective {0!s} has switched to a new inversion.'
                .format(self.__class__.__name__)
            )
        self._inversion = i

    @property
    def invProb(self):
        return self.inversion.invProb

    @property
    def opt(self):
        return self.invProb.opt

    @property
    def reg(self):
        if getattr(self, '_reg', None) is None:
            self.reg = self.invProb.reg  # go through the setter
        return self._reg

    @reg.setter
    def reg(self, value):
        assert any([isinstance(value, regtype) for regtype in self._regPair]), (
            "Regularization must be in {}, not {}".format(
                self._regPair, type(value)
            )
        )

        if isinstance(value, Regularization.BaseComboRegularization):
            value = 1*value  # turn it into a combo objective function
        self._reg = value

    @property
    def dmisfit(self):
        if getattr(self, '_dmisfit', None) is None:
            self.dmisfit = self.invProb.dmisfit  # go through the setter
        return self._dmisfit

    @dmisfit.setter
    def dmisfit(self, value):

        assert any([
                isinstance(value, dmisfittype) for dmisfittype in
                self._dmisfitPair
        ]), "Regularization must be in {}, not {}".format(
                self._dmisfitPair, type(value)
        )

        if not isinstance(value, ObjectiveFunction.ComboObjectiveFunction):
            value = 1*value  # turn it into a combo objective function
        self._dmisfit = value

    @property
    def survey(self):
        """
           Assuming that dmisfit is always a ComboObjectiveFunction,
           return a list of surveys for each dmisfit [survey1, survey2, ... ]
        """
        return [objfcts.survey for objfcts in self.dmisfit.objfcts]

    @property
    def prob(self):
        """
           Assuming that dmisfit is always a ComboObjectiveFunction,
           return a list of problems for each dmisfit [prob1, prob2, ...]
        """
        return [objfcts.prob for objfcts in self.dmisfit.objfcts]

    def initialize(self):
        pass

    def endIter(self):
        pass

    def finish(self):
        pass

    def validate(self, directiveList=None):
        return True


class DirectiveList(object):

    dList = None   #: The list of Directives

    def __init__(self, *directives, **kwargs):
        self.dList = []
        for d in directives:
            assert isinstance(d, InversionDirective), (
                'All directives must be InversionDirectives not {}'
                .format(type(d))
            )
            self.dList.append(d)
        Utils.setKwargs(self, **kwargs)

    @property
    def debug(self):
        return getattr(self, '_debug', False)

    @debug.setter
    def debug(self, value):
        for d in self.dList:
            d.debug = value
        self._debug = value

    @property
    def inversion(self):
        """This is the inversion of the InversionDirective instance."""
        return getattr(self, '_inversion', None)

    @inversion.setter
    def inversion(self, i):
        if self.inversion is i:
            return
        if getattr(self, '_inversion', None) is not None:
            warnings.warn(
                '{0!s} has switched to a new inversion.'
                .format(self.__class__.__name__)
            )
        for d in self.dList:
            d.inversion = i
        self._inversion = i

    def call(self, ruleType):
        if self.dList is None:
            if self.debug:
                print('DirectiveList is None, no directives to call!')
            return

        directives = ['initialize', 'endIter', 'finish']
        assert ruleType in directives, (
            'Directive type must be in ["{0!s}"]'
            .format('", "'.join(directives))
        )
        for r in self.dList:
            getattr(r, ruleType)()

    def validate(self):
        [directive.validate(self) for directive in self.dList]
        return True


class BetaEstimate_ByEig(InversionDirective):
    """BetaEstimate"""

    beta0 = None       #: The initial Beta (regularization parameter)
    beta0_ratio = 1e2  #: estimateBeta0 is used with this ratio

    def initialize(self):
        """
            The initial beta is calculated by comparing the estimated
            eigenvalues of JtJ and WtW.
            To estimate the eigenvector of **A**, we will use one iteration
            of the *Power Method*:

            .. math::
                \mathbf{x_1 = A x_0}

            Given this (very course) approximation of the eigenvector, we can
            use the *Rayleigh quotient* to approximate the largest eigenvalue.

            .. math::
                \lambda_0 = \\frac{\mathbf{x^\\top A x}}{\mathbf{x^\\top x}}

            We will approximate the largest eigenvalue for both JtJ and WtW,
            and use some ratio of the quotient to estimate beta0.

            .. math::
                \\beta_0 = \gamma \\frac{\mathbf{x^\\top J^\\top J x}}{\mathbf{x^\\top W^\\top W x}}

            :rtype: float
            :return: beta0
        """

        if self.debug:
            print('Calculating the beta0 parameter.')

        m = self.invProb.model
        f = self.invProb.getFields(m, store=True, deleteWarmstart=False)

        # Fix the seed for random vector for consistent result
        np.random.seed(1)
        x0 = np.random.rand(*m.shape)

        t, b = 0, 0
        i_count = 0
        for dmis, reg in zip(self.dmisfit.objfcts, self.reg.objfcts):
            # check if f is list
            if len(self.dmisfit.objfcts) > 1:
                t += x0.dot(dmis.deriv2(m, x0, f=f[i_count]))
            else:
                t += x0.dot(dmis.deriv2(m, x0, f=f))
            b += x0.dot(reg.deriv2(m, v=x0))
            i_count += 1

        self.beta0 = self.beta0_ratio*(t/b)
        self.invProb.beta = self.beta0


class BetaSchedule(InversionDirective):
    """BetaSchedule"""

    coolingFactor = 8.
    coolingRate = 3

    def endIter(self):
        if self.opt.iter > 0 and self.opt.iter % self.coolingRate == 0:
            if self.debug:
                print(
                    'BetaSchedule is cooling Beta. Iteration: {0:d}'
                    .format(self.opt.iter)
                )
            self.invProb.beta /= self.coolingFactor


class TargetMisfit(InversionDirective):
    """
    ... note:: Currently the target misfit is not set up for joint inversions. Get `in touch <https://github.com/simpeg/simpeg/issues/new>`_ if you would like to help with the upgrade!
    """
    chifact = 1.
    phi_d_star = None

    @property
    def target(self):
        if getattr(self, '_target', None) is None:
            # the factor of 0.5 is because we do phid = 0.5*|| dpred - dobs||^2
            if self.phi_d_star is None:

                nD = 0
                for survey in self.survey:
                    nD += survey.nD

                self.phi_d_star = 0.5 * nD

            self._target = self.chifact * self.phi_d_star
        return self._target

    @target.setter
    def target(self, val):
        self._target = val

    def endIter(self):
        if self.invProb.phi_d < self.target:
            self.opt.stopNextIteration = True


class SaveEveryIteration(InversionDirective):

    @property
    def name(self):
        if getattr(self, '_name', None) is None:
            self._name = 'InversionModel'
        return self._name

    @name.setter
    def name(self, value):
        self._name = value

    @property
    def fileName(self):
        if getattr(self, '_fileName', None) is None:
            from datetime import datetime
            self._fileName = '{0!s}-{1!s}'.format(
                self.name, datetime.now().strftime('%Y-%m-%d-%H-%M')
            )
        return self._fileName

    @fileName.setter
    def fileName(self, value):
        self._fileName = value


class SaveModelEveryIteration(SaveEveryIteration):
    """SaveModelEveryIteration"""

    def initialize(self):
        print("SimPEG.SaveModelEveryIteration will save your models as: '###-{0!s}.npy'".format(self.fileName))

    def endIter(self):
        np.save('{0:03d}-{1!s}'.format(
            self.opt.iter, self.fileName), self.opt.xc
        )


class SaveOutputEveryIteration(SaveEveryIteration):
    """SaveModelEveryIteration"""

    header = None
    save_txt = True
    beta = None
    phi_d = None
    phi_m = None
    phi_m_small = None
    phi_m_smooth_x = None
    phi_m_smooth_y = None
    phi_m_smooth_z = None
    phi = None

    def initialize(self):
        if self.save_txt is True:
            print(
                "SimPEG.SaveOutputEveryIteration will save your inversion "
                "progress as: '###-{0!s}.txt'".format(self.fileName)
            )
            f = open(self.fileName+'.txt', 'w')
            self.header = "  #     beta     phi_d     phi_m   phi_m_small     phi_m_smoomth_x     phi_m_smoomth_y     phi_m_smoomth_z      phi\n"
            f.write(self.header)
            f.close()

        # Create a list of each

        self.beta = []
        self.phi_d = []
        self.phi_m = []
        self.phi_m_small = []
        self.phi_m_smooth_x = []
        self.phi_m_smooth_y = []
        self.phi_m_smooth_z = []
        self.phi = []

    def endIter(self):

        phi_s, phi_x, phi_y, phi_z = 0, 0, 0, 0
        for reg in self.reg.objfcts:
            phi_s += (
                reg.objfcts[0](self.invProb.model) * reg.alpha_s
            )
            phi_x += (
                reg.objfcts[1](self.invProb.model) * reg.alpha_x
            )

            if reg.regmesh.dim == 2:
                phi_y += (
                    reg.objfcts[2](self.invProb.model) * reg.alpha_y
                )
            elif reg.regmesh.dim == 3:
                phi_y += (
                    reg.objfcts[2](self.invProb.model) * reg.alpha_y
                )
                phi_z += (
                    reg.objfcts[3](self.invProb.model) * reg.alpha_z
                )

        self.beta.append(self.invProb.beta)
        self.phi_d.append(self.invProb.phi_d)
        self.phi_m.append(self.invProb.phi_m)
        self.phi_m_small.append(phi_s)
        self.phi_m_smooth_x.append(phi_x)
        self.phi_m_smooth_y.append(phi_y)
        self.phi_m_smooth_z.append(phi_z)
        self.phi.append(self.opt.f)

        if self.save_txt:
            f = open(self.fileName+'.txt', 'a')
            f.write(
                ' {0:3d} {1:1.4e} {2:1.4e} {3:1.4e} {4:1.4e} {5:1.4e} '
                '{6:1.4e}  {7:1.4e}  {8:1.4e}\n'.format(
                    self.opt.iter,
                    self.beta[self.opt.iter-1],
                    self.phi_d[self.opt.iter-1],
                    self.phi_m[self.opt.iter-1],
                    self.phi_m_small[self.opt.iter-1],
                    self.phi_m_smooth_x[self.opt.iter-1],
                    self.phi_m_smooth_y[self.opt.iter-1],
                    self.phi_m_smooth_z[self.opt.iter-1],
                    self.phi[self.opt.iter-1]
                )
            )
            f.close()

    def load_results(self):
        results = np.loadtxt(self.fileName+str(".txt"), comments="#")
        self.beta = results[:, 1]
        self.phi_d = results[:, 2]
        self.phi_m = results[:, 3]
        self.phi_m_small = results[:, 4]
        self.phi_m_smooth_x = results[:, 5]
        self.phi_m_smooth_y = results[:, 6]
        self.phi_m_smooth_z = results[:, 7]

        self.phi_m_smooth = (
                self.phi_m_smooth_x + self.phi_m_smooth_y + self.phi_m_smooth_z
                )

        self.f = results[:, 7]

        self.target_misfit = self.invProb.dmisfit.prob.survey.nD / 2.
        self.i_target = None

        if self.invProb.phi_d < self.target_misfit:
            i_target = 0
            while self.phi_d[i_target] > self.target_misfit:
                i_target += 1
            self.i_target = i_target

    def plot_misfit_curves(self, fname=None, plot_small_smooth=False):

        self.target_misfit = self.invProb.dmisfit.prob.survey.nD / 2.
        self.i_target = None

        if self.invProb.phi_d < self.target_misfit:
            i_target = 0
            while self.phi_d[i_target] > self.target_misfit:
                i_target += 1
            self.i_target = i_target

        fig = plt.figure(figsize=(5, 2))
        ax = plt.subplot(111)
        ax_1 = ax.twinx()
        ax.semilogy(np.arange(len(self.phi_d)), self.phi_d, 'k-', lw=2)
        ax_1.semilogy(np.arange(len(self.phi_d)), self.phi_m, 'r', lw=2)
        if plot_small_smooth:
            ax_1.semilogy(np.arange(len(self.phi_d)), self.phi_m_small, 'ro')
            ax_1.semilogy(np.arange(len(self.phi_d)), self.phi_m_smooth, 'rx')
            ax_1.legend(
                ("$\phi_m$", "small", "smooth"), bbox_to_anchor=(1.5, 1.)
                )

        ax.plot(np.r_[ax.get_xlim()[0], ax.get_xlim()[1]], np.ones(2)*self.target_misfit, 'k:')
        ax.set_xlabel("Iteration")
        ax.set_ylabel("$\phi_d$")
        ax_1.set_ylabel("$\phi_m$", color='r')
        for tl in ax_1.get_yticklabels():
            tl.set_color('r')
        plt.show()

    def plot_tikhonov_curves(self, fname=None, dpi=200):

        self.target_misfit = self.invProb.dmisfit.prob.survey.nD / 2.
        self.i_target = None

        if self.invProb.phi_d < self.target_misfit:
            i_target = 0
            while self.phi_d[i_target] > self.target_misfit:
                i_target += 1
            self.i_target = i_target

        fig = plt.figure(figsize=(5, 8))
        ax1 = plt.subplot(311)
        ax2 = plt.subplot(312)
        ax3 = plt.subplot(313)

        ax1.plot(self.beta, self.phi_d, 'k-', lw=2, ms=4)
        ax1.set_xlim(np.hstack(self.beta).min(), np.hstack(self.beta).max())
        ax1.set_xlabel("$\\beta$", fontsize=14)
        ax1.set_ylabel("$\phi_d$", fontsize=14)

        ax2.plot(self.beta, self.phi_m, 'k-', lw=2)
        ax2.set_xlim(np.hstack(self.beta).min(), np.hstack(self.beta).max())
        ax2.set_xlabel("$\\beta$", fontsize=14)
        ax2.set_ylabel("$\phi_m$", fontsize=14)

        ax3.plot(self.phi_m, self.phi_d, 'k-', lw=2)
        ax3.set_xlim(np.hstack(self.phi_m).min(), np.hstack(self.phi_m).max())
        ax3.set_xlabel("$\phi_m$", fontsize=14)
        ax3.set_ylabel("$\phi_d$", fontsize=14)

        if self.i_target is not None:
            ax1.plot(self.beta[self.i_target], self.phi_d[self.i_target], 'k*', ms=10)
            ax2.plot(self.beta[self.i_target], self.phi_m[self.i_target], 'k*', ms=10)
            ax3.plot(self.phi_m[self.i_target], self.phi_d[self.i_target], 'k*', ms=10)

        for ax in [ax1, ax2, ax3]:
            ax.set_xscale("linear")
            ax.set_yscale("linear")
        plt.tight_layout()
        plt.show()
        if fname is not None:
            fig.savefig(fname, dpi=dpi)


class SaveOutputDictEveryIteration(SaveEveryIteration):
    """
        Saves inversion parameters at every iteraion.
    """

    # Initialize the output dict
    outDict = None
    outDict = {}
    saveOnDisk = False

    def initialize(self):
        print("SimPEG.SaveOutputDictEveryIteration will save your inversion progress as dictionary: '###-{0!s}.npz'".format(self.fileName))

    def endIter(self):

        # regCombo = ["phi_ms", "phi_msx"]

        # if self.prob[0].mesh.dim >= 2:
        #     regCombo += ["phi_msy"]

        # if self.prob[0].mesh.dim == 3:
        #     regCombo += ["phi_msz"]

        # Initialize the output dict
        iterDict = None
        iterDict = {}

        # Save the data.
        iterDict['iter'] = self.opt.iter
        iterDict['beta'] = self.invProb.beta
        iterDict['phi_d'] = self.invProb.phi_d
        iterDict['phi_m'] = self.invProb.phi_m

        # for label, fcts in zip(regCombo, self.reg.objfcts[0].objfcts):
        #     iterDict[label] = fcts(self.invProb.model)

        iterDict['f'] = self.opt.f
        iterDict['m'] = self.invProb.model
        iterDict['dpred'] = self.invProb.dpred

        if hasattr(self.reg.objfcts[0], 'eps_p') is True:
            iterDict['eps_p'] = self.reg.objfcts[0].eps_p
            iterDict['eps_q'] = self.reg.objfcts[0].eps_q

        if hasattr(self.reg.objfcts[0], 'norms') is True:
            iterDict['lps'] = self.reg.objfcts[0].norms[0][0]
            iterDict['lpx'] = self.reg.objfcts[0].norms[0][1]

        # Save the file as a npz
        if self.saveOnDisk:

            np.savez('{:03d}-{:s}'.format(self.opt.iter, self.fileName), iterDict)

        self.outDict[self.opt.iter] = iterDict

class Update_IRLS(InversionDirective):

    updateGamma = False
    f_old = 0
    f_min_change = 1e-2
    beta_tol = 1e-1
    beta_ratio_l2 = None
    prctile = 100
    chifact_start = 1.
    chifact_target = 1.

    # Solving parameter for IRLS (mode:2)
    IRLSiter = 0
    minGNiter = 1
    maxIRLSiter = 20
    iterStart = 0
    sphericalDomain = False

    # Beta schedule
    updateBeta = True
    betaSearch = True
    coolingFactor = 2.
    coolingRate = 1
    ComboObjFun = False
    mode = 1
    coolEpsOptimized = True
    coolEps_p = True
    coolEps_q = True
    floorEps_p = 1e-8
    floorEps_q = 1e-8
    coolEpsFact = 1.2
    silent = False
    fix_Jmatrix = False

    @property
    def target(self):
        if getattr(self, '_target', None) is None:
            nD = 0
            for survey in self.survey:
                nD += survey.nD

            self._target = nD*0.5*self.chifact_target

        return self._target

    @target.setter
    def target(self, val):
        self._target = val

    @property
    def start(self):
        if getattr(self, '_start', None) is None:
            if isinstance(self.survey, list):
                self._start = 0
                for survey in self.survey:
                    self._start += survey.nD*0.5*self.chifact_start

            else:

                self._start = self.survey.nD*0.5*self.chifact_start
        return self._start

    @start.setter
    def start(self, val):
        self._start = val

    def initialize(self):

        if self.mode == 1:

            self.norms = []
            for reg in self.reg.objfcts:
                self.norms.append(reg.norms)
                reg.norms = np.c_[2., 2., 2., 2.]
                reg.model = self.invProb.model

        # Update the model used by the regularization
        for reg in self.reg.objfcts:
            reg.model = self.invProb.model

        for reg in self.reg.objfcts:
            for comp in reg.objfcts:
                self.f_old += np.sum(comp.f_m**2. / (comp.f_m**2. + comp.epsilon**2.)**(1 - comp.norm/2.))

        self.phi_dm = []
        self.phi_dmx = []
        # Look for cases where the block models in to be scaled
        for prob in self.prob:

            if getattr(prob, 'coordinate_system', None) is not None:
                if prob.coordinate_system == 'spherical':
                    self.sphericalDomain = True

        if self.sphericalDomain:
            self._angleScale()

    def endIter(self):

        if self.sphericalDomain:
            self._angleScale()

        # Check if misfit is within the tolerance, otherwise scale beta
        if np.all([
                np.abs(1. - self.invProb.phi_d / self.target) > self.beta_tol,
                self.updateBeta,
                self.mode != 1
        ]):

            ratio = (self.target / self.invProb.phi_d)

            if ratio > 1:
                ratio = np.mean([2.0, ratio])

            else:
                ratio = np.mean([0.75, ratio])

            self.invProb.beta = self.invProb.beta * ratio

            if np.all([self.mode != 1, self.betaSearch]):
                print("Beta search step")
                # self.updateBeta = False
                # Re-use previous model and continue with new beta
                self.invProb.model = self.reg.objfcts[0].model
                self.opt.xc = self.reg.objfcts[0].model
                return

        elif np.all([self.mode == 1, self.opt.iter % self.coolingRate == 0]):

            self.invProb.beta = self.invProb.beta / self.coolingFactor

        phim_new = 0
        for reg in self.reg.objfcts:
            for comp in reg.objfcts:
                phim_new += np.sum(
                    comp.f_m**2. /
                    (comp.f_m**2. + comp.epsilon**2.)**(1 - comp.norm/2.)
                )

        # Update the model used by the regularization
        phi_m_last = []
        for reg in self.reg.objfcts:
            reg.model = self.invProb.model
            phi_m_last += [reg(self.invProb.model)]

        # After reaching target misfit with l2-norm, switch to IRLS (mode:2)
        if np.all([self.invProb.phi_d < self.start, self.mode == 1]):
            self.startIRLS()

        # Only update after GN iterations
        if np.all([
            (self.opt.iter-self.iterStart) % self.minGNiter == 0,
            self.mode != 1
        ]):

            if self.fix_Jmatrix:
                print (">> Fix Jmatrix")
                self.invProb.dmisfit.prob.fix_Jmatrix = True

            # Check for maximum number of IRLS cycles
            if self.IRLSiter == self.maxIRLSiter:
                if not self.silent:
                    print(
                        "Reach maximum number of IRLS cycles:" +
                        " {0:d}".format(self.maxIRLSiter)
                    )

                self.opt.stopNextIteration = True
                return

            # Print to screen
            for reg in self.reg.objfcts:

                if reg.eps_p > self.floorEps_p and self.coolEps_p:
                    reg.eps_p /= self.coolEpsFact
                    print('Eps_p: ' + str(reg.eps_p))
                if reg.eps_q > self.floorEps_q and self.coolEps_q:
                    reg.eps_q /= self.coolEpsFact
                    print('Eps_q: ' + str(reg.eps_q))

            # Remember the value of the norm from previous R matrices
            # self.f_old = self.reg(self.invProb.model)

            self.IRLSiter += 1

            # Reset the regularization matrices so that it is
            # recalculated for current model. Do it to all levels of comboObj
            for reg in self.reg.objfcts:

                # If comboObj, go down one more level
                for comp in reg.objfcts:
                    comp.stashedR = None

            for dmis in self.dmisfit.objfcts:
                if getattr(dmis, 'stashedR', None) is not None:
                    dmis.stashedR = None

            # Compute new model objective function value

            phi_m_new = []
            for reg in self.reg.objfcts:
                phi_m_new += [reg(self.invProb.model)]

            self.f_change = np.abs(self.f_old - phim_new) / self.f_old

            if not self.silent:
                print("delta phim: {0:6.3e}".format(self.f_change))

            # Check if the function has changed enough
            if np.all([
                self.f_change < self.f_min_change,
                self.IRLSiter > 1,
                np.abs(1. - self.invProb.phi_d / self.target) < self.beta_tol
            ]):

                print("Minimum decrease in regularization. End of IRLS")
                self.opt.stopNextIteration = True
                return

            self.f_old = phim_new

            # Update gamma to scale the regularization between IRLS iterations
            for reg, phim_old, phim_now in zip(self.reg.objfcts,
                                               phi_m_last, phi_m_new
                                               ):
                # Now optional for extra care
                if self.updateGamma:

                    gamma = phim_old / phim_now

                else:
                    gamma = 1

                # If comboObj, go down one more level
                for comp in reg.objfcts:
                    comp.gamma = gamma

            self.updateBeta = True
            self.invProb.phi_m_last = self.reg(self.invProb.model)

    def startIRLS(self):
        if not self.silent:
            print("Reached starting chifact with l2-norm regularization:" +
                  " Start IRLS steps...")

        self.mode = 2

        if getattr(self.opt, 'iter', None) is None:
            self.iterStart = 0
        else:
            self.iterStart = self.opt.iter

        self.invProb.phi_m_last = self.reg(self.invProb.model)

        # Either use the supplied epsilon, or fix base on distribution of
        # model values
        for reg in self.reg.objfcts:

            if getattr(reg, 'eps_p', None) is None:

                reg.eps_p = np.percentile(
                                np.abs(reg.mapping*reg._delta_m(
                                    self.invProb.model)
                                ), self.prctile
                            )

            if getattr(reg, 'eps_q', None) is None:

                reg.eps_q = np.percentile(
                                np.abs(reg.mapping*reg._delta_m(
                                    self.invProb.model)
                                ), self.prctile
                            )

        # Re-assign the norms supplied by user l2 -> lp
        for reg, norms in zip(self.reg.objfcts, self.norms):

            reg.norms = norms

        # Save l2-model
        self.invProb.l2model = self.invProb.model.copy()

        # Print to screen
        for reg in self.reg.objfcts:
            if not self.silent:
                print("eps_p: " + str(reg.eps_p) +
                      " eps_q: " + str(reg.eps_q))

    @property
    def _angleScale(self):
        """
            Update the scales used by regularization for the
            different block of models
        """

        # Currently implemented for MVI-S only
        max_p = []
        for reg in self.reg.objfcts[0].objfcts:
            eps_p = reg.epsilon
            norm_p = 2  # self.reg.objfcts[0].norms[0]
            f_m = abs(reg.f_m)
            max_p += [np.max(eps_p**(1-norm_p/2.)*f_m /
                      (f_m**2. + eps_p**2.)**(1-norm_p/2.))]

        max_p = np.asarray(max_p)

        max_s = [np.pi, np.pi]
        for obj, var in zip(self.reg.objfcts[1:], max_s):
            obj.scale = max_p.max()/var

    def validate(self, directiveList):
        # check if a linear preconditioner is in the list, if not warn else
        # assert that it is listed after the IRLS directive
        dList = directiveList.dList
        self_ind = dList.index(self)
        lin_precond_ind = [
            isinstance(d, UpdatePreconditioner) for d in dList
        ]

        if any(lin_precond_ind):
            assert(lin_precond_ind.index(True) > self_ind), (
                "The directive 'UpdatePreconditioner' must be after Update_IRLS "
                "in the directiveList"
            )
        else:
            warnings.warn(
                "Without a Linear preconditioner, convergence may be slow. "
                "Consider adding `Directives.UpdatePreconditioner` to your "
                "directives list"
            )
        return True


class UpdatePreconditioner(InversionDirective):
    """
    Create a Jacobi preconditioner for the linear problem
    """
    onlyOnStart = False
    mapping = None
    ComboObjFun = False

    def initialize(self):

        if getattr(self.opt, 'approxHinv', None) is None:

            m = self.invProb.model

            if getattr(self.opt, 'JtJdiag', None) is None:

                JtJdiag = np.zeros_like(self.invProb.model)
                for prob, dmisfit in zip(self.prob, self.dmisfit.objfcts):

<<<<<<< HEAD
                    assert getattr(prob, 'getJ', None) is not None, (
                        "Problem does not have a getJ attribute." +
                        "Cannot form the sensitivity explicitely"
                    )

                    JtJdiag += np.sum((dmisfit.W * prob.getJ(m))**2., axis=0)
=======
                    m = self.invProb.model

                    if getattr(prob, 'getJtJdiag', None) is None:
                        assert getattr(prob, 'getJ', None) is not None, (
                        "Problem does not have a getJ attribute." +
                        "Cannot form the sensitivity explicitely"
                        )
                        JtJdiag += np.sum(np.power((dmisfit.W*prob.getJ(m)), 2), axis=0)
                    else:
                        JtJdiag += prob.getJtJdiag(m)
>>>>>>> d715980c

                self.opt.JtJdiag = JtJdiag

            # Update the pre-conditioner
            reg_diag = np.zeros_like(self.invProb.model)
            for reg in self.reg.objfcts:
                W = reg.deriv2(m)
                reg_diag += self.invProb.beta * W.diagonal()
            Hdiag = self.opt.JtJdiag + reg_diag

            PC = Utils.sdiag(Hdiag**-1.)
            self.opt.approxHinv = PC

    def endIter(self):
        # Cool the threshold parameter
        if self.onlyOnStart is True:
            return

        if getattr(self.opt, 'approxHinv', None) is not None:
            m = self.invProb.model
            # Update the pre-conditioner
            reg_diag = np.zeros_like(self.invProb.model)
            for reg in self.reg.objfcts:
                W = reg.deriv2(m)
                reg_diag += self.invProb.beta * W.diagonal()
            Hdiag = self.opt.JtJdiag + reg_diag

            PC = Utils.sdiag(Hdiag**-1.)
            self.opt.approxHinv = PC


class Update_Wj(InversionDirective):
    """
        Create approx-sensitivity base weighting using the probing method
    """
    k = None  # Number of probing cycles
    itr = None  # Iteration number to update Wj, or always update if None

    def endIter(self):

        if self.itr is None or self.itr == self.opt.iter:

            m = self.invProb.model
            if self.k is None:
                self.k = int(self.survey.nD/10)

            def JtJv(v):

                Jv = self.prob.Jvec(m, v)

                return self.prob.Jtvec(m, Jv)

            JtJdiag = Utils.diagEst(JtJv, len(m), k=self.k)
            JtJdiag = JtJdiag / max(JtJdiag)

            self.reg.wght = JtJdiag


class UpdateSensitivityWeights(InversionDirective):
    """
    Directive to take care of re-weighting
    the non-linear magnetic problems.
    """

    mapping = None
    JtJdiag = None
    everyIter = True
    threshold = 1e-12
    switch = True

    def initialize(self):

        # Calculate and update sensitivity
        # for optimization and regularization
        self.update()

    def endIter(self):

        if self.everyIter:
            # Update inverse problem
            self.update()

    def update(self):

        # Get sum square of columns of J
        self.getJtJdiag()

        # Compute normalized weights
        self.wr = self.getWr()

        # Send a copy of JtJdiag for the preconditioner
        self.updateOpt()

        # Update the regularization
        self.updateReg()

    def getJtJdiag(self):
        """
            Compute explicitely the main diagonal of JtJ
            Good for any problem where J is formed explicitely
        """
        self.JtJdiag = []

        for prob, survey, dmisfit in zip(
            self.prob,
            self.survey,
            self.dmisfit.objfcts
        ):
            m = self.invProb.model

            if getattr(prob, 'getJtJdiag', None) is None:
                assert getattr(prob, 'getJ', None) is not None, (
                    "Problem does not have a getJ attribute." +
                    "Cannot form the sensitivity explicitely"
                )



                self.JtJdiag += [mkvc(np.sum((dmisfit.W*prob.getJ(m))**(2.), axis=0))]
            else:
                self.JtJdiag += [prob.getJtJdiag(m)]

        return self.JtJdiag

    def getWr(self):
        """
            Take the diagonal of JtJ and return
            a normalized sensitivty weighting vector
        """

        wr = np.zeros_like(self.invProb.model)
        if self.switch:
            for prob_JtJ, prob, dmisfit in zip(self.JtJdiag, self.prob, self.dmisfit.objfcts):

                wr += prob_JtJ + self.threshold

            wr = wr**0.5
            wr /= wr.max()
        else:
            wr += 1.

        return wr

    def updateReg(self):
        """
            Update the cell weights with the approximated sensitivity
        """

        for reg in self.reg.objfcts:
            reg.cell_weights = reg.mapping * (self.wr)

    def updateOpt(self):
        """
            Update a copy of JtJdiag to optimization for preconditioner
        """
        # if self.ComboMisfitFun:
        JtJdiag = np.zeros_like(self.invProb.model)
        for prob, JtJ, dmisfit in zip(
            self.prob, self.JtJdiag, self.dmisfit.objfcts
        ):

            JtJdiag += JtJ

        self.opt.JtJdiag = JtJdiag<|MERGE_RESOLUTION|>--- conflicted
+++ resolved
@@ -909,14 +909,6 @@
                 JtJdiag = np.zeros_like(self.invProb.model)
                 for prob, dmisfit in zip(self.prob, self.dmisfit.objfcts):
 
-<<<<<<< HEAD
-                    assert getattr(prob, 'getJ', None) is not None, (
-                        "Problem does not have a getJ attribute." +
-                        "Cannot form the sensitivity explicitely"
-                    )
-
-                    JtJdiag += np.sum((dmisfit.W * prob.getJ(m))**2., axis=0)
-=======
                     m = self.invProb.model
 
                     if getattr(prob, 'getJtJdiag', None) is None:
@@ -927,7 +919,6 @@
                         JtJdiag += np.sum(np.power((dmisfit.W*prob.getJ(m)), 2), axis=0)
                     else:
                         JtJdiag += prob.getJtJdiag(m)
->>>>>>> d715980c
 
                 self.opt.JtJdiag = JtJdiag
 
