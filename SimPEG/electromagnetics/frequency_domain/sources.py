import properties
import numpy as np
from scipy.constants import mu_0
import warnings

from geoana.em.static import MagneticDipoleWholeSpace, CircularLoopWholeSpace

from ...props import LocationVector
from ...utils import mkvc, Zero
from ...utils.code_utils import deprecate_property

from ..utils import omega
from ..utils import segmented_line_current_source_term, line_through_faces
from ..base import BaseEMSrc


class BaseFDEMSrc(BaseEMSrc):
    """Base FDEM source class

    Parameters
    ----------
    receiver_list : list of SimPEG.electromagnetics.frequency_domain.receivers.BaseRx
        A list of FDEM receivers
    frequency : float
        Source frequency
    location : (dim) np.ndarray, default = None
        Source location.
    """

    # frequency = properties.Float("frequency of the source", min=0, required=True)

    _ePrimary = None
    _bPrimary = None
    _hPrimary = None
    _jPrimary = None

    def __init__(self, receiver_list=None, frequency=None, location=None, **kwargs):

        super(BaseFDEMSrc, self).__init__(
            receiver_list=receiver_list, location=location, **kwargs
        )
        if 'freq' in kwargs:
            frequency = kwargs.pop('freq')
        if frequency is None:
            raise AttributeError("Source cannot be instantiated without assigning 'frequency'.")
        else:
            self.frequency = frequency

    @property
    def frequency(self):
        """Source frequency

        Returns
        -------
        float
            Source frequency
        """
        return self._frequency

    @frequency.setter
    def frequency(self, freq):
        try:
            loc = float(freq)
        except:
            raise TypeError(f"frequency must be int or float, got {type(freq)}")

        if freq < 0.:
            raise TypeError(f"frequency must be a positive value")

        self._frequency=freq

    def bPrimary(self, simulation):
        """Compute primary magnetic flux density

        Parameters
        ----------
        simulation : BaseFDEMSimulation
            A SimPEG FDEM simulation

        Returns
        -------
        numpy.ndarray
            Primary magnetic flux density
        """
        if self._bPrimary is None:
            return Zero()
        return self._bPrimary

    def bPrimaryDeriv(self, simulation, v, adjoint=False):
        """Compute derivative of primary magnetic flux density times a vector

        Parameters
        ----------
        simulation : BaseFDEMSimulation
            A SimPEG FDEM simulation
        v : np.ndarray
            A vector
        adjoint : bool
            If ``True``, return the adjoint

        Returns
        -------
        numpy.ndarray
            Derivative of primary magnetic flux density times a vector
        """
        return Zero()

    def hPrimary(self, simulation):
        """Compute primary magnetic field

        Parameters
        ----------
        simulation : BaseFDEMSimulation
            A SimPEG FDEM simulation

        Returns
        -------
        numpy.ndarray
            Primary magnetic field
        """
        if self._hPrimary is None:
            return Zero()
        return self._hPrimary

    def hPrimaryDeriv(self, simulation, v, adjoint=False):
        """Compute derivative of primary magnetic field times a vector

        Parameters
        ----------
        simulation : BaseFDEMSimulation
            A SimPEG FDEM simulation
        v : np.ndarray
            A vector
        adjoint : bool
            If ``True``, return the adjoint

        Returns
        -------
        numpy.ndarray
            Derivative of primary magnetic field times a vector
        """
        return Zero()

    def ePrimary(self, simulation):
        """Compute primary electric field

        Parameters
        ----------
        simulation : BaseFDEMSimulation
            A SimPEG FDEM simulation

        Returns
        -------
        numpy.ndarray
            Primary electric field
        """
        if self._ePrimary is None:
            return Zero()
        return self._ePrimary

    def ePrimaryDeriv(self, simulation, v, adjoint=False):
        """Compute derivative of primary electric field times a vector

        Parameters
        ----------
        simulation : BaseFDEMSimulation
            A SimPEG FDEM simulation
        v : np.ndarray
            A vector
        adjoint : bool
            If ``True``, return the adjoint

        Returns
        -------
        numpy.ndarray
            Derivative of primary eletric field times a vector
        """
        return Zero()

    def jPrimary(self, simulation):
        """Compute primary current density

        Parameters
        ----------
        simulation : BaseFDEMSimulation
            A SimPEG FDEM simulation

        Returns
        -------
        numpy.ndarray
            Primary current density
        """
        if self._jPrimary is None:
            return Zero()
        return self._jPrimary

    def jPrimaryDeriv(self, simulation, v, adjoint=False):
        """Compute derivative of primary current density times a vector

        Parameters
        ----------
        simulation : BaseFDEMSimulation
            A SimPEG FDEM simulation
        v : np.ndarray
            A vector
        adjoint : bool
            If ``True``, return the adjoint

        Returns
        -------
        numpy.ndarray
            Derivative of primary current density times a vector
        """
        return Zero()

    freq = deprecate_property(
        frequency, "freq", new_name="frequency", removal_version="0.16.0", error=True,
    )


class RawVec_e(BaseFDEMSrc):
    """User-provided electric source term (s_e) class.

    Parameters
    ----------
    receiver_list : list of SimPEG.electromagnetics.frequency_domain.receivers.BaseRx
        A list of FDEM receivers
    frequency : float
        Source frequency
    s_e: np.ndarray
        Electric source term
    integrate : bool, default = ``False``
        If ``True``, integrate the source term; i.e. multiply by Me matrix
    """

    def __init__(self, receiver_list=None, frequency=None, s_e=None, **kwargs):
        self._s_e = np.array(s_e, dtype=complex)

        super(RawVec_e, self).__init__(receiver_list, frequency=frequency, **kwargs)

    def s_e(self, simulation):
        """Electric source term (s_e)

        Parameters
        ----------
        simulation : BaseFDEMSimulation
            SimPEG FDEM simulation

        Returns
        -------
        numpy.ndarray
            electric source term on mesh.
        """
        if simulation._formulation == "EB" and self.integrate is True:
            return simulation.Me * self._s_e
        return self._s_e


class RawVec_m(BaseFDEMSrc):
    """User-provided magnetic source term (s_m) class.

    Parameters
    ----------
    receiver_list : list of SimPEG.electromagnetics.frequency_domain.receivers.BaseRx
        A list of FDEM receivers
    frequency : float
        Source frequency
    s_m: np.ndarray
        Magnetic source term
    integrate : bool, default = ``False``
        If ``True``, integrate the source term; i.e. multiply by Me matrix
    """

    def __init__(self, receiver_list=None, frequency=None, s_m=None, **kwargs):
        self._s_m = np.array(s_m, dtype=complex)
        super(RawVec_m, self).__init__(
            receiver_list=receiver_list, frequency=frequency, **kwargs
        )

    def s_m(self, simulation):
        """Magnetic source term (s_m)

        Parameters
        ----------
        simulation : BaseFDEMSimulation
            SimPEG FDEM simulation

        Returns
        -------
        numpy.ndarray
            magnetic source term on mesh.
        """
        if simulation._formulation == "HJ" and self.integrate is True:
            return simulation.Me * self._s_m
        return self._s_m


class RawVec(BaseFDEMSrc):
    """User-provided electric (s_e) and magnetic (s_m) source terms.

    Parameters
    ----------
    receiver_list : list of SimPEG.electromagnetics.frequency_domain.receivers.BaseRx
        A list of FDEM receivers
    frequency : float
        Source frequency
    s_e: np.ndarray
        Electric source term
    s_m: np.ndarray
        Magnetic source term
    integrate : bool, default = ``False``
        If ``True``, integrate the source terms; i.e. multiply by Me matrix
    """

    def __init__(
        self, receiver_list=None, frequency=None, s_m=None, s_e=None, **kwargs
    ):
        self._s_m = np.array(s_m, dtype=complex)
        self._s_e = np.array(s_e, dtype=complex)
        super(RawVec, self).__init__(
            receiver_list=receiver_list, frequency=frequency, **kwargs
        )

    def s_m(self, simulation):
        """Magnetic source term (s_m)

        Parameters
        ----------
        simulation : BaseFDEMSimulation
            SimPEG FDEM simulation

        Returns
        -------
        numpy.ndarray
            Magnetic source term on mesh.
        """
        if simulation._formulation == "HJ" and self.integrate is True:
            return simulation.Me * self._s_m
        return self._s_m

    def s_e(self, simulation):
        """Electric source term (s_m)

        Parameters
        ----------
        simulation : BaseFDEMSimulation
            SimPEG FDEM simulation

        Returns
        -------
        numpy.ndarray
            Electric source term on mesh.
        """
        if simulation._formulation == "EB" and self.integrate is True:
            return simulation.Me * self._s_e
        return self._s_e


class MagDipole(BaseFDEMSrc):
    r"""
    Point magnetic dipole source calculated by taking the curl of a magnetic
    vector potential. By taking the discrete curl, we ensure that the magnetic
    flux density is divergence free (no magnetic monopoles!).

    This approach uses a primary-secondary in frequency. Here we show the
    derivation for E-B formulation noting that similar steps are followed for
    the H-J formulation.

    .. math::
        \mathbf{C} \mathbf{e} + i \omega \mathbf{b} = \mathbf{s_m} \\\\
        {\mathbf{C}^T \mathbf{M_{\mu^{-1}}^f} \mathbf{b} -
        \mathbf{M_{\sigma}^e} \mathbf{e} = \mathbf{s_e}}

    We split up the fields and :math:`\mu^{-1}` into primary
    (:math:`\mathbf{P}`) and secondary (:math:`\mathbf{S}`) components

    - :math:`\mathbf{e} = \mathbf{e^P} + \mathbf{e^S}`
    - :math:`\mathbf{b} = \mathbf{b^P} + \mathbf{b^S}`
    - :math:`\\boldsymbol{\mu}^{\mathbf{-1}} =
      \\boldsymbol{\mu}^{\mathbf{-1}^\mathbf{P}} +
      \\boldsymbol{\mu}^{\mathbf{-1}^\mathbf{S}}`

    and define a zero-frequency primary simulation, noting that the source is
    generated by a divergence free electric current

    .. math::
        \mathbf{C} \mathbf{e^P} = \mathbf{s_m^P} = 0 \\\\
        {\mathbf{C}^T \mathbf{{M_{\mu^{-1}}^f}^P} \mathbf{b^P} -
        \mathbf{M_{\sigma}^e} \mathbf{e^P} = \mathbf{M^e} \mathbf{s_e^P}}

    Since :math:`\mathbf{e^P}` is curl-free, divergence-free, we assume that
    there is no constant field background, the :math:`\mathbf{e^P} = 0`, so our
    primary problem is

    .. math::
        \mathbf{e^P} =  0 \\\\
            {\mathbf{C}^T \mathbf{{M_{\mu^{-1}}^f}^P} \mathbf{b^P} =
            \mathbf{s_e^P}}

    Our secondary problem is then

    .. math::
        \mathbf{C} \mathbf{e^S} + i \omega \mathbf{b^S} =
        - i \omega \mathbf{b^P} \\\\
        {\mathbf{C}^T \mathbf{M_{\mu^{-1}}^f} \mathbf{b^S} -
        \mathbf{M_{\sigma}^e} \mathbf{e^S} =
        -\mathbf{C}^T \mathbf{{M_{\mu^{-1}}^f}^S} \mathbf{b^P}}

    Parameters
    ----------
    receiver_list : list of SimPEG.electromagnetics.frequency_domain.receivers.BaseRx
        A list of FDEM receivers
    frequency : float
        Source frequency
    location : (dim) np.ndarray, default = np.r_[0., 0., 0.]
        Source location.
    moment : float
        Magnetic dipole moment amplitude
    mu : float
        Background magnetic permeability
    """
    def __init__(
        self,
        receiver_list=None,
        frequency=None,
        location=np.r_[0.0, 0.0, 0.0],
        moment=1.,
        orientation='z',
        mu=mu_0,
        **kwargs
    ):

        super(MagDipole, self).__init__(
            receiver_list=receiver_list, frequency=frequency, location=location, **kwargs
        )

        self.moment = moment
        self.orientation = orientation
        self.mu = mu

    # moment = properties.Float("dipole moment of the transmitter", default=1.0, min=0.0)
    # mu = properties.Float("permeability of the background", default=mu_0, min=0.0)
    # orientation = properties.Vector3(
    #     "orientation of the source", default="Z", length=1.0, required=True
    # )
    # location = LocationVector(
    #     "location of the source", default=np.r_[0.0, 0.0, 0.0], shape=(3,)
    # )
    # loc = deprecate_property(
    #     location, "loc", new_name="location", removal_version="0.16.0", error=True
    # )

    # def __init__(self, receiver_list=None, frequency=None, location=None, **kwargs):
    #     super(MagDipole, self).__init__(receiver_list, frequency=frequency, **kwargs)
    #     if location is not None:
    #         self.location = location


    @property
    def location(self):
        """Location of the dipole

        Returns
        -------
        (3) numpy.ndarray of float
            xyz dipole location
        """
        return self._location

    @location.setter
    def location(self, vec):

        try:
            vec = np.atleast_1d(vec).astype(float).squeeze()
        except:
            raise TypeError(f"location must be array_like, got {type(vec)}")

        if len(vec) > 3:
            raise ValueError(
                f"location must be array_like with shape (3), got {len(vec)}"
            )

        self._location = vec
    

    @property
    def moment(self):
        """Amplitude of the dipole moment of the magnetic dipole (:math:`A/m^2`)

        Returns
        -------
        float
            Amplitude of the dipole moment of the magnetic dipole (:math:`A/m^2`)
        """
        return self._moment

    @moment.setter
    def moment(self, value):

        try:
            value = float(value)
        except:
            raise TypeError(f"moment must be a number, got {type(value)}")

        if value <= 0.0:
            raise ValueError("moment must be greater than 0")

        self._moment = value


    @property
    def orientation(self):
        """Orientation of the dipole as a normalized vector

        Returns
        -------
        (3) numpy.ndarray of float or str in {'x','y','z'}
            dipole orientation, normalized to unit magnitude
        """
        return self._orientation

    @orientation.setter
    def orientation(self, var):

        if isinstance(var, str):
            if var.lower() == 'x':
                var = np.r_[1., 0., 0.]
            elif var.lower() == 'y':
                var = np.r_[0., 1., 0.]
            elif var.lower() == 'z':
                var = np.r_[0., 0., 1.]
        else:
            try:
                var = np.atleast_1d(var).astype(float)
            except:
                raise TypeError(f"orientation must be str or array_like, got {type(var)}")

            if len(var) != 3:
                raise ValueError(
                    f"orientation must be array_like with shape (3,), got {len(var)}"
                )

        # Normalize the orientation
        var /= np.sqrt(np.sum(var**2))

        self._orientation = var

    @property
    def mu(self):
        """Magnetic permeability in H/m

        Returns
        -------
        float
            Magnetic permeability in H/m
        """
        return self._mu

    @mu.setter
    def mu(self, value):

        try:
            value = float(value)
        except:
            raise TypeError(f"mu must be a number, got {type(value)}")

        if value <= 0.0:
            raise ValueError("mu must be greater than 0")

        self._mu = value

    def _srcFct(self, obsLoc, coordinates="cartesian"):
        if getattr(self, "_dipole", None) is None:
            self._dipole = MagneticDipoleWholeSpace(
                mu=self.mu,
                orientation=self.orientation,
                location=self.location,
                moment=self.moment,
            )
        return self._dipole.vector_potential(obsLoc, coordinates=coordinates)

    def bPrimary(self, simulation):
        """Compute primary magnetic flux density.

        Note that we compute analytic vector potential and take numerical
        curl do it is divergence free on the mesh.

        Parameters
        ----------
        simulation : BaseFDEMSimulation
            A SimPEG FDEM simulation

        Returns
        -------
        numpy.ndarray
            Primary magnetic flux density
        """
        formulation = simulation._formulation
        coordinates = "cartesian"

        if formulation == "EB":
            gridX = simulation.mesh.gridEx
            gridY = simulation.mesh.gridEy
            gridZ = simulation.mesh.gridEz
            C = simulation.mesh.edgeCurl

        elif formulation == "HJ":
            gridX = simulation.mesh.gridFx
            gridY = simulation.mesh.gridFy
            gridZ = simulation.mesh.gridFz
            C = simulation.mesh.edgeCurl.T

        if simulation.mesh._meshType == "CYL":
            coordinates = "cylindrical"

            if simulation.mesh.isSymmetric is True:
                if not (np.linalg.norm(self.orientation - np.r_[0.0, 0.0, 1.0]) < 1e-6):
                    raise AssertionError(
                        "for cylindrical symmetry, the dipole must be oriented"
                        " in the Z direction"
                    )
                a = self._srcFct(gridY)[:, 1]

                return C * a

        ax = self._srcFct(gridX, coordinates)[:, 0]
        ay = self._srcFct(gridY, coordinates)[:, 1]
        az = self._srcFct(gridZ, coordinates)[:, 2]
        a = np.concatenate((ax, ay, az))

        return C * a

    def hPrimary(self, simulation):
        """Compute primary magnetic field.

        Note that we compute analytic vector potential and take numerical
        curl so that B is divergence-free.

        Parameters
        ----------
        simulation : BaseFDEMSimulation
            A SimPEG FDEM simulation

        Returns
        -------
        numpy.ndarray
            Primary magnetic field
        """
        b = self.bPrimary(simulation)
        return 1.0 / self.mu * b

    def s_m(self, simulation):
        """Magnetic source term (s_m)

        Parameters
        ----------
        simulation : BaseFDEMSimulation
            SimPEG FDEM simulation

        Returns
        -------
        numpy.ndarray
            Magnetic source term on mesh.
        """

        b_p = self.bPrimary(simulation)
        if simulation._formulation == "HJ":
            b_p = simulation.Me * b_p
        return -1j * omega(self.frequency) * b_p

    def s_e(self, simulation):
        """Electric source term (s_m)

        Parameters
        ----------
        simulation : BaseFDEMSimulation
            SimPEG FDEM simulation

        Returns
        -------
        numpy.ndarray
            Electric source term on mesh.
        """

        if all(np.r_[self.mu] == np.r_[simulation.mu]):
            return Zero()
        else:
            formulation = simulation._formulation

            if formulation == "EB":
                mui_s = simulation.mui - 1.0 / self.mu
                MMui_s = simulation.mesh.getFaceInnerProduct(mui_s)
                C = simulation.mesh.edgeCurl
            elif formulation == "HJ":
                mu_s = simulation.mu - self.mu
                MMui_s = simulation.mesh.getEdgeInnerProduct(mu_s, invMat=True)
                C = simulation.mesh.edgeCurl.T

            return -C.T * (MMui_s * self.bPrimary(simulation))

    def s_eDeriv(self, simulation, v, adjoint=False):
        if not hasattr(simulation, "muMap") or not hasattr(simulation, "muiMap"):
            return Zero()
        else:
            formulation = simulation._formulation

            if formulation == "EB":
                mui_s = simulation.mui - 1.0 / self.mu
                MMui_sDeriv = (
                    simulation.mesh.getFaceInnerProductDeriv(mui_s)(
                        self.bPrimary(simulation)
                    )
                    * simulation.muiDeriv
                )
                C = simulation.mesh.edgeCurl

                if adjoint:
                    return -MMui_sDeriv.T * (C * v)

                return -C.T * (MMui_sDeriv * v)

            elif formulation == "HJ":
                return Zero()
                # raise NotImplementedError
                mu_s = simulation.mu - self.mu
                MMui_s = simulation.mesh.getEdgeInnerProduct(mu_s, invMat=True)
                C = simulation.mesh.edgeCurl.T

                return -C.T * (MMui_s * self.bPrimary(simulation))


class MagDipole_Bfield(MagDipole):

    """
    Point magnetic dipole source calculated with the analytic solution for the
    fields from a magnetic dipole. No discrete curl is taken, so the magnetic
    flux density may not be strictly divergence free.

    This approach uses a primary-secondary in frequency in the same fashion as
    the MagDipole.

    Parameters
    ----------
    receiver_list : list of SimPEG.electromagnetics.frequency_domain.receivers.BaseRx
        A list of FDEM receivers
    frequency : float
        Source frequency
    location : (dim) np.ndarray, default = np.r_[0., 0., 0.]
        Source location.
    moment : float
        Magnetic dipole moment amplitude
    mu : float
        Background magnetic permeability
    """

    def __init__(self, receiver_list=None, frequency=None, location=None, **kwargs):
        super(MagDipole_Bfield, self).__init__(
            receiver_list=receiver_list,
            frequency=frequency,
            location=location,
            **kwargs
        )

    def _srcFct(self, obsLoc, coordinates="cartesian"):
        if getattr(self, "_dipole", None) is None:
            self._dipole = MagneticDipoleWholeSpace(
                mu=self.mu,
                orientation=self.orientation,
                location=self.location,
                moment=self.moment,
            )
        return self._dipole.magnetic_flux_density(obsLoc, coordinates=coordinates)

    def bPrimary(self, simulation):
        """
        The primary magnetic flux density from the analytic solution for
        magnetic fields from a dipole

        :param BaseFDEMSimulation simulation: FDEM simulation
        :rtype: numpy.ndarray
        :return: primary magnetic field
        """

        formulation = simulation._formulation
        coordinates = "cartesian"

        if formulation == "EB":
            gridX = simulation.mesh.gridFx
            gridY = simulation.mesh.gridFy
            gridZ = simulation.mesh.gridFz

        elif formulation == "HJ":
            gridX = simulation.mesh.gridEx
            gridY = simulation.mesh.gridEy
            gridZ = simulation.mesh.gridEz

        if simulation.mesh._meshType == "CYL":
            coordinates = "cylindrical"
            if simulation.mesh.isSymmetric:
                bx = self._srcFct(gridX)[:, 0]
                bz = self._srcFct(gridZ)[:, 2]
                b = np.concatenate((bx, bz))
        else:
            bx = self._srcFct(gridX, coordinates=coordinates)[:, 0]
            by = self._srcFct(gridY, coordinates=coordinates)[:, 1]
            bz = self._srcFct(gridZ, coordinates=coordinates)[:, 2]
            b = np.concatenate((bx, by, bz))

        return mkvc(b)


class CircularLoop(MagDipole):
    """
    Circular loop magnetic source calculated by taking the curl of a magnetic
    vector potential. By taking the discrete curl, we ensure that the magnetic
    flux density is divergence free (no magnetic monopoles!).

    This approach uses a primary-secondary in frequency in the same fashion as
    the MagDipole.

    Parameters
    ----------
    receiver_list : list of SimPEG.electromagnetics.frequency_domain.receivers.BaseRx
        A list of FDEM receivers
    frequency : float
        Source frequency
    location : (dim) np.ndarray, default = np.r_[0., 0., 0.]
        Source location.
    orientation : str, default = 'z'
        Loop orientation. One of ('x', 'y', 'z')
    radius : float, default = 1.
        Loop radius
    current : float, default = 1.
        Source current
    mu : float
        Background magnetic permeability
    """

    def __init__(
        self,
        receiver_list=None,
        frequency=None,
        location=np.r_[0.0, 0.0, 0.0],
        orientation='z',
        radius=1.,
        current=1.,
        mu=mu_0,
        **kwargs
    ):

        if 'moment' in kwargs:
            kwargs.pop('moment')

        BaseFDEMSrc.__init__(
            self,
            receiver_list=receiver_list,
            frequency=frequency,
            location=location,
            **kwargs
        )

        self.orientation = orientation
        self.radius = radius
        self.current = current
        self.mu = mu

    # radius = properties.Float("radius of the loop", default=1.0, min=0.0)

    @property
    def radius(self):
        """Loop radius

        Returns
        -------
        float
            Loop radius
        """
        return self._radius

    @radius.setter
    def radius(self, rad):
        try:
            rad = float(rad)
        except:
            raise TypeError(f"radius must be int or float, got {type(rad)}")

        if rad < 0.:
            raise TypeError("radius must be a positive value")

        self._radius = rad

    # current = properties.Float("current in the loop", default=1.0)

    @property
    def current(self):
        """Source current

        Returns
        -------
        float
            Source current
        """
        return self._current

    @current.setter
    def current(self, I):
        try:
            I = float(I)
        except:
            raise TypeError(f"current must be int or float, got {type(I)}")

        if np.abs(I) == 0.:
            raise TypeError("current must be non-zero.")

        self._current = I

    # def __init__(self, receiver_list=None, frequency=None, location=None, **kwargs):
    #     super(CircularLoop, self).__init__(receiver_list, frequency, location, **kwargs)

    @property
    def moment(self):
        return np.pi * self.radius ** 2 * np.abs(self.current)

    @moment.setter
    def moment(self):
        warnings.warn(
            "Moment is not set as a property. I is the product"
            "of the loop radius and transmitter current"
        )
        pass

    def _srcFct(self, obsLoc, coordinates="cartesian"):
        if getattr(self, "_loop", None) is None:
            self._loop = CircularLoopWholeSpace(
                mu=self.mu,
                location=self.location,
                orientation=self.orientation,
                radius=self.radius,
                current=self.current,
            )
        return self._loop.vector_potential(obsLoc, coordinates)


class PrimSecSigma(BaseFDEMSrc):

    def __init__(
        self, receiver_list=None, frequency=None, sigBack=None, ePrimary=None, **kwargs
    ):
        self.sigBack = sigBack

        BaseFDEMSrc.__init__(
            self,
            receiver_list=receiver_list,
            frequency=frequency,
            _ePrimary=ePrimary,
            **kwargs
        )

    def s_e(self, simulation):
        return (
            simulation.MeSigma - simulation.mesh.getEdgeInnerProduct(self.sigBack)
        ) * self.ePrimary(simulation)

    def s_eDeriv(self, simulation, v, adjoint=False):
        if adjoint:
            return simulation.MeSigmaDeriv(self.ePrimary(simulation), v, adjoint)
        return simulation.MeSigmaDeriv(self.ePrimary(simulation), v, adjoint)


class PrimSecMappedSigma(BaseFDEMSrc):

    """
    Primary-Secondary Source in which a mapping is provided to put the current
    model onto the primary mesh. This is solved on every model update.
    There are a lot of layers to the derivatives here!

    **Required**
    :param list receiver_list: Receiver List
    :param float freq: frequency
    :param BaseFDEMSimulation primarySimulation: FDEM psimulation
    :param SurveyFDEM primarySurvey: FDEM primary survey

    **Optional**
    :param Mapping map2meshSecondary: mapping current model to act as primary
    model on the secondary mesh
    """

    def __init__(
        self,
        receiver_list=None,
        frequency=None,
        primarySimulation=None,
        primarySurvey=None,
        map2meshSecondary=None,
        **kwargs
    ):

        self.primarySimulation = primarySimulation
        self.primarySurvey = primarySurvey

        if getattr(self.primarySimulation, "survey", None) is None:
            self.primarySimulation.survey = self.primarySurvey

        self.map2meshSecondary = map2meshSecondary

        BaseFDEMSrc.__init__(
            self, receiver_list=receiver_list, frequency=frequency, **kwargs
        )

    def _ProjPrimary(self, simulation, locType, locTypeTo):
        # TODO: if meshes have not changed, store the projection
        # if getattr(self, '__ProjPrimary', None) is None:

        # TODO: implement for HJ formulation
        if simulation._formulation == "EB":
            pass
        else:
            raise NotImplementedError(
                "PrimSecMappedSigma Source has not been implemented for {} "
                "formulation".format(simulation._formulation)
            )

        # TODO: only set up for tensot meshes (Tree meshes should be easy/done)
        # but have not been tried or tested.
        assert simulation.mesh._meshType in [
            "TENSOR"
        ], "PrimSecMappedSigma source has not been implemented for {}".format(
            simulation.mesh._meshType
        )

        # if EB formulation, interpolate E, elif HJ interpolate J
        # if self.primarySimulation._formulation == 'EB':
        #     locType = 'E'
        # elif self.primarySimulation._formulation == 'HJ':
        #     locType = 'F'

        # get interpolation mat from primary mesh to secondary mesh
        if self.primarySimulation.mesh._meshType == "CYL":
            return self.primarySimulation.mesh.getInterpolationMatCartMesh(
                simulation.mesh, locType=locType, locTypeTo=locTypeTo
            )
        return self.primarySimulation.mesh.getInterploationMat(
            simulation.mesh, locType=locType, locTypeTo=locTypeTo
        )

        # return self.__ProjPrimary

    def _primaryFields(self, simulation, fieldType=None, f=None):
        # TODO: cache and check if simulation.curModel has changed

        if f is None:
            f = self.primarySimulation.fields(simulation.model)

        if fieldType is not None:
            return f[:, fieldType]
        return f

    def _primaryFieldsDeriv(self, simulation, v, adjoint=False, f=None):
        # TODO: this should not be hard-coded for j
        # jp = self._primaryFields(simulation)[:,'j']

        # TODO: pull apart Jvec so that don't have to copy paste this code in
        # A = self.primarySimulation.getA(self.frequency)
        # Ainv = self.primarySimulation.solver(A, **self.primarySimulation.solver_opts) # create the concept of Ainv (actually a solve)

        if f is None:
            f = self._primaryFields(simulation.sigma, f=f)

        freq = self.frequency

        A = self.primarySimulation.getA(freq)
        src = self.primarySurvey.source_list[0]
        u_src = mkvc(f[src, self.primarySimulation._solutionType])

        if adjoint is True:
            Jtv = np.zeros(simulation.sigmaMap.nP, dtype=complex)
            ATinv = self.primarySimulation.solver(
                A.T, **self.primarySimulation.solver_opts
            )
            df_duTFun = getattr(
                f,
                "_{0}Deriv".format(
                    "e" if self.primarySimulation._formulation == "EB" else "j"
                ),
                None,
            )
            df_duT, df_dmT = df_duTFun(src, None, v, adjoint=True)

            ATinvdf_duT = ATinv * df_duT

            dA_dmT = self.primarySimulation.getADeriv(
                freq, u_src, ATinvdf_duT, adjoint=True
            )
            dRHS_dmT = self.primarySimulation.getRHSDeriv(
                freq, src, ATinvdf_duT, adjoint=True
            )

            du_dmT = -dA_dmT + dRHS_dmT

            Jtv += df_dmT + du_dmT

            ATinv.clean()

            return mkvc(Jtv)

        # create the concept of Ainv (actually a solve)
        Ainv = self.primarySimulation.solver(A, **self.primarySimulation.solver_opts)

        # for src in self.survey.get_sources_by_frequency(freq):
        dA_dm_v = self.primarySimulation.getADeriv(freq, u_src, v)
        dRHS_dm_v = self.primarySimulation.getRHSDeriv(freq, src, v)
        du_dm_v = Ainv * (-dA_dm_v + dRHS_dm_v)

        # if self.primarySimulation._formulation == 'EB':
        df_dmFun = getattr(
            f,
            "_{0}Deriv".format(
                "e" if self.primarySimulation._formulation == "EB" else "j"
            ),
            None,
        )
        # elif self.primarySimulation._formulation == 'HJ':
        #     df_dmFun = getattr(f, '_{0}Deriv'.format('j'), None)
        df_dm_v = df_dmFun(src, du_dm_v, v, adjoint=False)
        # Jv[src, rx] = rx.evalDeriv(src, self.mesh, f, df_dm_v)
        Ainv.clean()

        return df_dm_v

        # return self.primarySimulation.Jvec(simulation.curModel, v, f=f)

    def ePrimary(self, simulation, f=None):
        if f is None:
            f = self._primaryFields(simulation)

        if self.primarySimulation._formulation == "EB":
            ep = self._ProjPrimary(simulation, "E", "E") * f[:, "e"]
        elif self.primarySimulation._formulation == "HJ":
            ep = self._ProjPrimary(simulation, "F", "E") * (
                self.primarySimulation.MfI * (self.primarySimulation.MfRho * f[:, "j"])
            )

        return mkvc(ep)

    def ePrimaryDeriv(self, simulation, v, adjoint=False, f=None):

        if f is None:
            f = self._primaryFields(simulation)

        # if adjoint is True:
        #     raise NotImplementedError
        if self.primarySimulation._formulation == "EB":
            if adjoint is True:
                epDeriv = self._primaryFieldsDeriv(
                    simulation,
                    (self._ProjPrimary(simulation, "E", "E").T * v),
                    f=f,
                    adjoint=adjoint,
                )
            else:
                epDeriv = self._ProjPrimary(
                    simulation, "E", "E"
                ) * self._primaryFieldsDeriv(simulation, v, f=f)
        elif self.primarySimulation._formulation == "HJ":
            if adjoint is True:
                PTv = self.primarySimulation.MfI.T * (
                    self._ProjPrimary(simulation, "F", "E").T * v
                )
                epDeriv = self.primarySimulation.MfRhoDeriv(
                    f[:, "j"], PTv, adjoint
                ) + self._primaryFieldsDeriv(
                    simulation,
                    self.primarySimulation.MfRho.T * PTv,
                    adjoint=adjoint,
                    f=f,
                )
            else:
                epDeriv = self._ProjPrimary(simulation, "F", "E") * (
                    self.primarySimulation.MfI
                    * (
                        self.primarySimulation.MfRhoDeriv(f[:, "j"], v, adjoint)
                        + (
                            self.primarySimulation.MfRho
                            * self._primaryFieldsDeriv(simulation, v, f=f)
                        )
                    )
                )

        return mkvc(epDeriv)

    def bPrimary(self, simulation, f=None):
        if f is None:
            f = self._primaryFields(simulation)

        if self.primarySimulation._formulation == "EB":
            bp = self._ProjPrimary(simulation, "F", "F") * f[:, "b"]
        elif self.primarySimulation._formulation == "HJ":
            bp = self._ProjPrimary(simulation, "E", "F") * (
                self.primarySimulation.MeI * (self.primarySimulation.MeMu * f[:, "h"])
            )

        return mkvc(bp)

    def s_e(self, simulation, f=None):
        """Electric source term (s_m)

        Parameters
        ----------
        simulation : BaseFDEMSimulation
            SimPEG FDEM simulation
        f : SimPEG.electromagnetics.frequency_domain.field.FieldsFDEM
            A SimPEG FDEM fields object

        Returns
        -------
        numpy.ndarray
            Electric source term on mesh.
        """
        sigmaPrimary = self.map2meshSecondary * simulation.model

        return mkvc(
            (simulation.MeSigma - simulation.mesh.getEdgeInnerProduct(sigmaPrimary))
            * self.ePrimary(simulation, f=f)
        )

    def s_eDeriv(self, simulation, v, adjoint=False):

        sigmaPrimary = self.map2meshSecondary * simulation.model
        sigmaPrimaryDeriv = self.map2meshSecondary.deriv(simulation.model)

        f = self._primaryFields(simulation)
        ePrimary = self.ePrimary(simulation, f=f)

        if adjoint is True:
            return (
                simulation.MeSigmaDeriv(ePrimary, v, adjoint)
                - (
                    sigmaPrimaryDeriv.T
                    * simulation.mesh.getEdgeInnerProductDeriv(sigmaPrimary)(ePrimary).T
                    * v
                )
                + self.ePrimaryDeriv(
                    simulation,
                    (
                        simulation.MeSigma
                        - simulation.mesh.getEdgeInnerProduct(sigmaPrimary)
                    ).T
                    * v,
                    adjoint=adjoint,
                    f=f,
                )
            )

        return (
            simulation.MeSigmaDeriv(ePrimary, v, adjoint)
            - simulation.mesh.getEdgeInnerProductDeriv(sigmaPrimary)(ePrimary)
            * (sigmaPrimaryDeriv * v)
            + (simulation.MeSigma - simulation.mesh.getEdgeInnerProduct(sigmaPrimary))
            * self.ePrimaryDeriv(simulation, v, adjoint=adjoint, f=f)
        )


class LineCurrent(BaseFDEMSrc):
    """
    Line current source. Given the wire path provided by the (n,3) loc
    array the cells intersected by the wire path are identified and integrated
    src terms are computed

    :param list receiver_list: receiver list
    :param float freq: src frequency
    :param (n,3) array locations: points defining src path
    """

    def __init__(
        self,
        receiver_list=None,
        frequency=None,
        location=None,
        current=1.,
        mu=mu_0,
        **kwargs
    ):

        BaseFDEMSrc.__init__(
            self,
            receiver_list=receiver_list,
            frequency=frequency,
            location=location,
            **kwargs
        )

        self.current = current
        self.mu = mu


    # location = properties.Array("location of the source", shape=("*", 3))

    @property
    def location(self):
        """Line current nodes locations

        Returns
        -------
        (n, 3) np.ndarray
            Line current node locations.
        """
        return self._location

    @location.setter
    def location(self, loc):
        try:
            loc = np.atleast_2d(loc).astype(float)
        except:
            raise TypeError(f"location must be (n, 3) array_like, got {type(loc)}")

        if loc.ndim != 2:
            raise TypeError(f"location must be (n, 3) array_like, got {type(loc)}")

        self._location = loc

    # current = properties.Float("current in the line", default=1.0)

    @property
    def current(self):
        """Source current

        Returns
        -------
        float
            Source current
        """
        return self._current

    @current.setter
    def current(self, I):
        try:
            I = float(I)
        except:
            raise TypeError(f"current must be int or float, got {type(I)}")

        if np.abs(I) == 0.:
            raise TypeError("current must be non-zero.")

        self._current = I

    def Mejs(self, simulation):
        if getattr(self, "_Mejs", None) is None:
            mesh = simulation.mesh
            locs = self.location
            self._Mejs = self.current * segmented_line_current_source_term(mesh, locs)
        return self.current * self._Mejs

    def Mfjs(self, simulation):
        if getattr(self, "_Mfjs", None) is None:
            self._Mfjs = line_through_faces(
                simulation.mesh, self.location, normalize_by_area=True
            )
        return self.current * self._Mfjs

    def getRHSdc(self, simulation):
        if simulation._formulation == "EB":
            Grad = simulation.mesh.nodalGrad
            return Grad.T * self.Mejs(simulation)
        elif simulation._formulation == "HJ":
            Div = sdiag(simulation.mesh.vol) * simulation.mesh.faceDiv
            return Div * self.Mfjs(simulation)

    def s_m(self, simulation):
        """Magnetic source term (s_m)

        Parameters
        ----------
        simulation : BaseFDEMSimulation
            SimPEG FDEM simulation

        Returns
        -------
        numpy.ndarray
            Magnetic source term on mesh.
        """
        return Zero()

    def s_e(self, simulation):
<<<<<<< HEAD
        """Electric source term (s_m)

        Parameters
        ----------
        simulation : BaseFDEMSimulation
            SimPEG FDEM simulation

        Returns
        -------
        numpy.ndarray
            Electric source term on mesh.
        """
        if simulation._formulation != "EB":
            raise NotImplementedError(
                "LineCurrents are only implemented for EB formulations"
            )
        return self.Mejs(simulation)
=======
        if simulation._formulation == "EB":
            return self.Mejs(simulation)
        elif simulation._formulation == "HJ":
            return self.Mfjs(simulation)
>>>>>>> 0b5d1554
<|MERGE_RESOLUTION|>--- conflicted
+++ resolved
@@ -1381,7 +1381,6 @@
         return Zero()
 
     def s_e(self, simulation):
-<<<<<<< HEAD
         """Electric source term (s_m)
 
         Parameters
@@ -1394,14 +1393,8 @@
         numpy.ndarray
             Electric source term on mesh.
         """
-        if simulation._formulation != "EB":
-            raise NotImplementedError(
-                "LineCurrents are only implemented for EB formulations"
-            )
-        return self.Mejs(simulation)
-=======
+
         if simulation._formulation == "EB":
             return self.Mejs(simulation)
         elif simulation._formulation == "HJ":
             return self.Mfjs(simulation)
->>>>>>> 0b5d1554
