--- conflicted
+++ resolved
@@ -1,33 +1,20 @@
 import warnings
 
 import numpy as np
-import properties
 from geoana.em.static import CircularLoopWholeSpace, MagneticDipoleWholeSpace
 from scipy.constants import mu_0
 from scipy.special import roots_legendre
-<<<<<<< HEAD
 
 # import properties
-import warnings
 from ...utils.code_utils import (
     deprecate_property,
     validate_float_property,
     validate_string_property,
 )
 
-from geoana.em.static import MagneticDipoleWholeSpace, CircularLoopWholeSpace
-=======
->>>>>>> 6348778b
-
-from ...props import LocationVector
-<<<<<<< HEAD
 from ...utils import set_kwargs, sdiag, Zero
-=======
-from ...utils import Zero, sdiag, setKwargs
-from ...utils.code_utils import deprecate_property
 from ..base import BaseEMSrc
 from ..utils import line_through_faces, segmented_line_current_source_term
->>>>>>> 6348778b
 
 ###############################################################################
 #                                                                             #
@@ -1660,7 +1647,6 @@
 
     @property
     def moment(self):
-<<<<<<< HEAD
         """Dipole moment of the loop.
 
         The dipole moment is given by :math:`NI\\pi r^2`
@@ -1671,9 +1657,6 @@
             Dipole moment of the loop
         """
         return np.pi * self.radius ** 2 * self.current * self.N
-=======
-        return np.pi * self.radius**2 * self.current * self.N
->>>>>>> 6348778b
 
     @moment.setter
     def moment(self):
@@ -1770,32 +1753,7 @@
         else:
             self.srcType = "galvanic"
 
-<<<<<<< HEAD
         self._location = loc
-=======
-    def _get_electric_dipole_locations(self):
-        # calculate lateral dipole locations
-        x, w = roots_legendre(self.n_points_per_path)
-        xy_src_path = self.wire_paths[:, :2]
-        n_path = len(xy_src_path) - 1
-        xyks = []
-        thetas = []
-        weights = []
-        for i_path in range(n_path):
-            dx = xy_src_path[i_path + 1, 0] - xy_src_path[i_path, 0]
-            dy = xy_src_path[i_path + 1, 1] - xy_src_path[i_path, 1]
-            l = np.sqrt(dx**2 + dy**2)
-            theta = np.arctan2(dy, dx)
-            lk = np.c_[(x + 1) * l / 2, np.zeros(self.n_points_per_path)]
-            xyk = self.rotate_points_xy(lk, theta, x0=xy_src_path[i_path, :])
-            xyks.append(xyk)
-            thetas.append(theta * np.ones(xyk.shape[0]))
-            weights.append(w * l / 2)
-        # store these for future evalution of integrals
-        self._xyks = np.vstack(xyks)
-        self._weights = np.hstack(weights)
-        self._thetas = np.hstack(thetas)
->>>>>>> 6348778b
 
     @property
     def current(self):
@@ -1991,7 +1949,6 @@
             return Zero()
 
     def jInitialDeriv(self, simulation, v=None, adjoint=False, f=None):
-<<<<<<< HEAD
         """Compute derivative of initial current density times a vector
 
         Parameters
@@ -2008,11 +1965,6 @@
         numpy.ndarray
             Derivative of initial current density times a vector
         """
-        if simulation._formulation != "HJ":
-            raise NotImplementedError
-
-=======
->>>>>>> 6348778b
         if self.waveform.has_initial_fields is False:
             return Zero()
         elif simulation._formulation != "HJ":
@@ -2066,7 +2018,6 @@
         return Ainv * self.jInitialDeriv(simulation, v)
 
     def hInitial(self, simulation):
-<<<<<<< HEAD
         """Compute initial magnetic field.
 
         Note that we compute analytic vector potential and take numerical
@@ -2082,22 +2033,14 @@
         numpy.ndarray
             Initial magnetic field
         """
-        if simulation._formulation != "HJ":
-=======
+
         if self.waveform.has_initial_fields is False:
             return Zero()
-        elif simulation._formulation != "HJ":
->>>>>>> 6348778b
-            raise NotImplementedError
-
-        if self.waveform.has_initial_fields is False:
-            return Zero()
 
         b = self.bInitial(simulation)
         return simulation.MeMuI * b
 
     def hInitialDeriv(self, simulation, v, adjoint=False, f=None):
-<<<<<<< HEAD
         """Compute derivative of intitial magnetic field times a vector
 
         Parameters
@@ -2114,14 +2057,6 @@
         numpy.ndarray
             Derivative of initial magnetic field times a vector
         """
-        if simulation._formulation != "HJ":
-=======
-        if self.waveform.has_initial_fields is False:
-            return Zero()
-        elif simulation._formulation != "HJ":
->>>>>>> 6348778b
-            raise NotImplementedError
-
         if self.waveform.has_initial_fields is False:
             return Zero()
 
@@ -2130,7 +2065,6 @@
         return simulation.MeMuI * self.bInitialDeriv(simulation, v)
 
     def bInitial(self, simulation):
-<<<<<<< HEAD
         """Compute initial magnetic flux density.
 
         Note that we compute analytic vector potential and take numerical
@@ -2146,11 +2080,7 @@
         numpy.ndarray
             Initial magnetic flux density
         """
-        if simulation._formulation != "HJ":
-            raise NotImplementedError
-
-=======
->>>>>>> 6348778b
+
         if self.waveform.has_initial_fields is False:
             return Zero()
         elif simulation._formulation != "HJ":
@@ -2160,7 +2090,6 @@
         return simulation.mesh.edgeCurl.T * a
 
     def bInitialDeriv(self, simulation, v, adjoint=False, f=None):
-<<<<<<< HEAD
         """Compute derivative of intitial magnetic flux density times a vector
 
         Parameters
@@ -2177,11 +2106,6 @@
         numpy.ndarray
             Derivative of initial magnetic flux density times a vector
         """
-        if simulation._formulation != "HJ":
-            raise NotImplementedError
-
-=======
->>>>>>> 6348778b
         if self.waveform.has_initial_fields is False:
             return Zero()
         elif simulation._formulation != "HJ":
