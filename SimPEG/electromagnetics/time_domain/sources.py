--- conflicted
+++ resolved
@@ -15,9 +15,10 @@
     validate_location_property,
     validate_callable,
     validate_direction,
+    validate_integer,
 )
 
-from ...utils import set_kwargs, sdiag, Zero
+from ...utils import sdiag, Zero
 from ..base import BaseEMSrc
 from ..utils import line_through_faces, segmented_line_current_source_term
 
@@ -1476,7 +1477,7 @@
         orientation="z",
         radius=1.0,
         current=1.0,
-        N=1,
+        n_turns=1,
         mu=mu_0,
         srcType="inductive",
         **kwargs,
@@ -1487,6 +1488,12 @@
         if "moment" in kwargs:
             kwargs.pop("moment")
 
+        N = kwargs.pop("N", None)
+        if N is not None:
+            self.N = N
+        else:
+            self.n_turns = n_turns
+
         BaseTDEMSrc.__init__(
             self, receiver_list=receiver_list, location=location, **kwargs
         )
@@ -1494,7 +1501,6 @@
         self.orientation = orientation
         self.radius = radius
         self.current = current
-        self.N = N
         self.mu = mu
         self.srcType = srcType
 
@@ -1529,23 +1535,6 @@
         """
         return self._current
 
-<<<<<<< HEAD
-    n_turns = properties.Integer("number of turns in the loop", default=1)
-
-    def __init__(self, receiver_list=None, **kwargs):
-        N = kwargs.pop("N", None)
-        if N is not None:
-            warnings.warn(
-                "'N' is a deprecated property. Please use 'n_turns' instead."
-                "'N' be removed in SimPEG 0.18.0."
-            )
-            self.n_turns = N
-        super(CircularLoop, self).__init__(receiver_list, **kwargs)
-
-    @property
-    def moment(self):
-        return np.pi * self.radius**2 * self.current * self.n_turns
-=======
     @current.setter
     def current(self, I):
         I = validate_float("current", I)
@@ -1575,7 +1564,20 @@
             "of the loop radius and transmitter current"
         )
         pass
->>>>>>> ca7af517
+
+    @property
+    def n_turns(self):
+        """Number of turns in the loop.
+
+        Returns
+        -------
+        int
+        """
+        return self._n_turns
+
+    @n_turns.setter
+    def n_turns(self, value):
+        self._n_turns = validate_integer("n_turns", value, min_val=1)
 
     def _srcFct(self, obsLoc, coordinates="cartesian"):
         # return MagneticLoopVectorPotential(
@@ -1592,6 +1594,7 @@
             )
         return self.n_turns * self._loop.vector_potential(obsLoc, coordinates)
 
+    N = deprecate_property(n_turns, "N", "n_turns", removal_version="0.19.0")
 
 class LineCurrent(BaseTDEMSrc):
     """Line current source.
