--- conflicted
+++ resolved
@@ -1,18 +1,9 @@
-<<<<<<< HEAD
-import numpy as np
-import properties
 import scipy.sparse as sp
 
-from ...survey import BaseTimeRx
-from ...utils import Zero, mkvc
-=======
-import scipy.sparse as sp
-
-# import properties
-from ...utils import mkvc, validate_string, validate_type
+from ...utils import mkvc, validate_string, validate_type, validate_direction
+from discretize.utils import Zero
 from ...survey import BaseTimeRx
 import warnings
->>>>>>> ca7af517
 
 
 class BaseRx(BaseTimeRx):
@@ -22,24 +13,12 @@
     ----------
     locations : (n_loc, n_dim) numpy.ndarray
         Receiver locations.
-    orientation : {'z', 'x', 'y'}
-        Receiver orientation.
-    times : (n_times) numpy.ndarray
-        Time channels
-    """
-
-<<<<<<< HEAD
-    :param numpy.ndarray locations: receiver locations (ie. :code:`np.r_[x,y,z]`)
-    :param numpy.ndarray times: times
-    :param string orientation: receiver orientation 'x', 'y' or 'z' or numpy array
-    """
-
-    use_source_receiver_offset = properties.Bool(
-        "Use source-receiver offset", default=False
-    )
-
-    def __init__(self, locations, times, orientation=None, **kwargs):
-=======
+    orientation : {'z', 'x', 'y'} or numpy.ndarray
+        Receiver orientation.
+    times : (n_times) numpy.ndarray
+        Time channels
+    """
+
     def __init__(
         self,
         locations,
@@ -48,7 +27,6 @@
         use_source_receiver_offset=False,
         **kwargs
     ):
->>>>>>> ca7af517
         proj = kwargs.pop("projComp", None)
         if proj is not None:
             warnings.warn(
@@ -57,33 +35,6 @@
                 "'projComp' is deprecated and will be removed in SimPEG 0.16.0."
             )
             self.projComp = proj
-<<<<<<< HEAD
-        else:
-            if type(orientation) is str:
-                assert orientation.lower() in [
-                    "x",
-                    "y",
-                    "z",
-                ], "'orientation' must be 'x', 'y', 'z', or a unit numpy array vector of shape (3,)."
-                self.orientation = orientation
-            elif type(orientation) is np.ndarray:
-                assert orientation.shape == (
-                    3,
-                ), "'orientation' must be 'x', 'y', 'z', or a unit numpy array vector of shape (3,)."
-                self.orientation = orientation / np.linalg.norm(orientation)
-            else:
-                raise Exception(
-                    "'orientation' must be 'x', 'y', 'z', or a unit numpy array vector of shape (3,)."
-                )
-        super().__init__(locations=locations, times=times, **kwargs)
-
-    def projGLoc(self, f):
-        """Grid Location projection (e.g. Ex Fy ...)"""
-        if type(self.orientation) is str:
-            return f._GLoc(self.projField) + self.orientation.lower()
-        else:
-            return "total"
-=======
 
         if locations is None:
             raise AttributeError("'locations' are required. Cannot be 'None'")
@@ -98,7 +49,6 @@
     # orientation = properties.StringChoice(
     #     "orientation of the receiver. Must currently be 'x', 'y', 'z'", ["x", "y", "z"]
     # )
->>>>>>> ca7af517
 
     @property
     def orientation(self):
@@ -106,37 +56,18 @@
 
         Returns
         -------
-        str
-            Orientation of the receiver. One of {'x', 'y', 'z'}
+        numpy.ndarray
+            Orientation of the receiver.
         """
         return self._orientation
 
     @orientation.setter
     def orientation(self, var):
-        self._orientation = validate_string(
-            "orientation", var, string_list=("x", "y", "z")
-        )
-
-<<<<<<< HEAD
-            This is not stored in memory, but is created on demand.
-        """
-        if type(self.orientation) is str:
-            return mesh.getInterpolationMat(self.locations, self.projGLoc(f))
-        else:
-            P = Zero()
-            for strength, component in zip(self.orientation, ["x", "y", "z"]):
-                if strength != 0.0:
-                    P += strength * (
-                        mesh.getInterpolationMat(
-                            self.locations, f._GLoc(self.projField) + component
-                        )
-                    )
-            return P
-=======
+        self._orientation = validate_direction("orientation", var, dim=3)
+
     # def projected_grid(self, f):
     #     """Grid Location projection (e.g. Ex Fy ...)"""
     #     return f._GLoc(self.projField) + self.orientation
->>>>>>> ca7af517
 
     @property
     def use_source_receiver_offset(self):
@@ -180,8 +111,13 @@
         scipy.sparse.csr_matrix
             P, the interpolation matrix
         """
-        projected_grid = f._GLoc(self.projField) + self.orientation
-        return mesh.getInterpolationMat(self.locations, projected_grid)
+        x, y, z = self.orientation
+        P = Zero()
+        field = f._GLoc(self.projField)
+        for strength, comp in zip(self.orientation, ["x", "y", "z"]):
+            if strength != 0.0:
+                P = P + mesh.get_interpolation_matrix(self.locations, field + comp)
+        return P
 
     def getTimeP(self, time_mesh, f):
         """Get time projection matrix from mesh to receivers.
