import numpy as np
from .utils import Counter, sdiag, timeIt, Identity, validate_type
from .data import Data
from .simulation import BaseSimulation
from .objective_function import L2ObjectiveFunction

__all__ = ["L2DataMisfit"]


class BaseDataMisfit(L2ObjectiveFunction):
    """
    BaseDataMisfit

    .. note::
        You should inherit from this class to create your own data misfit
        term.
    """

    def __init__(self, data, simulation, model_map=None, debug=False, counter=None, **kwargs):
        super().__init__(**kwargs)

        self.data = data
        self.simulation = simulation
        self.debug = debug
        self.count = counter
<<<<<<< HEAD
        self.model_map = model_map

    @property
    def model_map(self):
        return getattr(self, "_model_map", None)

    @model_map.setter
    def model_map(self, value):
        if value is None:
            value = Identity()
        self._model_map = value
=======
        self._has_fields = True
>>>>>>> 3b8f86b7

    @property
    def data(self):
        """A SimPEG data class containing the observed data.

        Returns
        -------
        SimPEG.data.Data
        """
        return self._data

    @data.setter
    def data(self, value):
        self._data = validate_type("data", value, Data, cast=False)

    @property
    def simulation(self):
        """A SimPEG simulation.

        Returns
        -------
        SimPEG.simulation.BaseSimulation
        """
        return self._simulation

    @simulation.setter
    def simulation(self, value):
        self._simulation = validate_type(
            "simulation", value, BaseSimulation, cast=False
        )

    @property
    def debug(self):
        """Print debugging information.

        Returns
        -------
        bool
        """
        return self._debug

    @debug.setter
    def debug(self, value):
        self._debug = validate_type("debug", value, bool)

    @property
    def counter(self):
        """Set this to a ``SimPEG.utils.Counter`` if you want to count things.

        Returns
        -------
        SimPEG.utils.Counter or None
        """
        return self._counter

    @counter.setter
    def counter(self, value):
        if value is not None:
            value = validate_type("counter", value, Counter, cast=False)

    @property
    def nP(self):
        """
        number of model parameters
        """
        if self._mapping is not None:
            return self.mapping.nP
        elif self.simulation.model is not None:
            return len(self.simulation.model)
        else:
            return "*"

    @property
    def nD(self):
        """
        number of data
        """
        return self.data.nD

    @property
    def shape(self):
        """"""
        return (self.nD, self.nP)

    @property
    def W(self):
        """W
        The data weighting matrix.
        The default is based on the norm of the data plus a noise floor.
        :rtype: scipy.sparse.csr_matrix
        :return: W
        """

        if getattr(self, "_W", None) is None:
            if self.data is None:
                raise Exception(
                    "data with standard deviations must be set before the data "
                    "misfit can be constructed. Please set the data: "
                    "dmis.data = Data(dobs=dobs, relative_error=rel"
                    ", noise_floor=eps)"
                )
            standard_deviation = self.data.standard_deviation
            if standard_deviation is None:
                raise Exception(
                    "data standard deviations must be set before the data misfit "
                    "can be constructed (data.relative_error = 0.05, "
                    "data.noise_floor = 1e-5), alternatively, the W matrix "
                    "can be set directly (dmisfit.W = 1./standard_deviation)"
                )
            if any(standard_deviation <= 0):
                raise Exception(
                    "data.standard_deviation must be strictly positive to construct "
                    "the W matrix. Please set data.relative_error and or "
                    "data.noise_floor."
                )
            self._W = sdiag(1 / (standard_deviation))
        return self._W

    @W.setter
    def W(self, value):
        if isinstance(value, Identity):
            value = np.ones(self.data.nD)
        if len(value.shape) < 2:
            value = sdiag(value)
        assert value.shape == (
            self.data.nD,
            self.data.nD,
        ), "W must have shape ({nD},{nD}), not ({val0}, val{1})".format(
            nD=self.data.nD, val0=value.shape[0], val1=value.shape[1]
        )
        self._W = value

    def residual(self, m, f=None):
        if self.data is None:
            raise Exception("data must be set before a residual can be calculated.")
        return self.simulation.residual(m, self.data.dobs, f=f)


class L2DataMisfit(BaseDataMisfit):
    r"""
    The data misfit with an l_2 norm:

    .. math::

        \mu_\text{data} =
            \frac{1}{2}
            \left|
                \mathbf{W}_d (\mathbf{d}_\text{pred} - \mathbf{d}_\text{obs})
            \right|_2^2
    """

    @timeIt
    def __call__(self, m, f=None):
        "__call__(m, f=None)"

        R = self.W * self.residual(m, f=f)
        return 0.5 * np.vdot(R, R)

    @timeIt
    def deriv(self, m, f=None):
        r"""
        Derivative of the data misfit

        .. math::

            \mathbf{J}^{\top} \mathbf{W}^{\top} \mathbf{W}
            (\mathbf{d} - \mathbf{d}^{obs})

        :param numpy.ndarray m: model
        :param SimPEG.fields.Fields f: fields object
        """

        if f is None:
            f = self.simulation.fields(m)

        return self.simulation.Jtvec(
            m, self.W.T * (self.W * self.residual(m, f=f)), f=f
        )

    @timeIt
    def deriv2(self, m, v, f=None):
        r"""
        Second derivative of the data misfit

        .. math::

            \mathbf{J}^{\top} \mathbf{W}^{\top} \mathbf{W} \mathbf{J}

        :param numpy.ndarray m: model
        :param numpy.ndarray v: vector
        :param SimPEG.fields.Fields f: fields object
        """

        if f is None:
            f = self.simulation.fields(m)

        return self.simulation.Jtvec_approx(
            m, self.W * (self.W * self.simulation.Jvec_approx(m, v, f=f)), f=f
        )<|MERGE_RESOLUTION|>--- conflicted
+++ resolved
@@ -23,7 +23,7 @@
         self.simulation = simulation
         self.debug = debug
         self.count = counter
-<<<<<<< HEAD
+
         self.model_map = model_map
 
     @property
@@ -35,9 +35,8 @@
         if value is None:
             value = Identity()
         self._model_map = value
-=======
         self._has_fields = True
->>>>>>> 3b8f86b7
+
 
     @property
     def data(self):
