#!/usr/bin/env python
from __future__ import print_function

"""SimPEG: Simulation and Parameter Estimation in Geophysics

SimPEG is a python package for simulation and gradient based
parameter estimation in the context of geophysical applications.
"""

from distutils.core import setup
from setuptools import find_packages

CLASSIFIERS = [
    "Development Status :: 4 - Beta",
    "Intended Audience :: Developers",
    "Intended Audience :: Science/Research",
    "License :: OSI Approved :: MIT License",
    "Programming Language :: Python",
    "Topic :: Scientific/Engineering",
    "Topic :: Scientific/Engineering :: Mathematics",
    "Topic :: Scientific/Engineering :: Physics",
    "Operating System :: Microsoft :: Windows",
    "Operating System :: POSIX",
    "Operating System :: Unix",
    "Operating System :: MacOS",
    "Natural Language :: English",
]

with open("README.rst") as f:
    LONG_DESCRIPTION = "".join(f.readlines())

setup(
    name="SimPEG",
    version="0.17.0",
    packages=find_packages(exclude=["tests*", "examples*", "tutorials*"]),
    install_requires=[
        "numpy>=1.7",
        "scipy>=1.0.0",
        "scikit-learn>=0.22",
        "pymatsolver>=0.1.1",
        "matplotlib",
        "properties>=0.5.2",
        "vectormath>=0.2.0",
<<<<<<< HEAD
        "discretize>=0.7.0",
        "geoana>=0.1.3",
=======
        "discretize>=0.7.1",
        "geoana>=0.0.4",
>>>>>>> ce5bde15
        "empymod",
        "pandas",
    ],
    author="Rowan Cockett",
    author_email="rowanc1@gmail.com",
    description="SimPEG: Simulation and Parameter Estimation in Geophysics",
    long_description=LONG_DESCRIPTION,
    license="MIT",
    keywords="geophysics inverse problem",
    url="http://simpeg.xyz/",
    download_url="http://github.com/simpeg/simpeg",
    classifiers=CLASSIFIERS,
    platforms=["Windows", "Linux", "Solaris", "Mac OS-X", "Unix"],
    use_2to3=False,
)<|MERGE_RESOLUTION|>--- conflicted
+++ resolved
@@ -41,13 +41,8 @@
         "matplotlib",
         "properties>=0.5.2",
         "vectormath>=0.2.0",
-<<<<<<< HEAD
-        "discretize>=0.7.0",
-        "geoana>=0.1.3",
-=======
         "discretize>=0.7.1",
         "geoana>=0.0.4",
->>>>>>> ce5bde15
         "empymod",
         "pandas",
     ],
