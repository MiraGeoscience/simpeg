--- conflicted
+++ resolved
@@ -11,11 +11,6 @@
 # flake-permissive target.
 FLAKE8_IGNORE = "E121,E123,E126,E226,E24,E704,W503,W504,\
 	B001,\
-<<<<<<< HEAD
-	B008,\
-=======
-	B007,\
->>>>>>> 7bcc51ea
 	B015,\
 	B017,\
 	B023,\
