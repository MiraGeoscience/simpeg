--- conflicted
+++ resolved
@@ -175,10 +175,6 @@
 
         self.chi = chi
         self.chiMap = chiMap
-<<<<<<< HEAD
-=======
-
->>>>>>> 80be6061
         self._M = None
         self.is_amplitude_data = is_amplitude_data
 
@@ -262,17 +258,6 @@
         return fields
 
     @property
-<<<<<<< HEAD
-    def G(self):
-        """
-        Gravity forward operator
-        """
-        if getattr(self, "_G", None) is None:
-            if self.engine == "choclo":
-                self._G = self._sensitivity_matrix()
-            else:
-                self._G = self.linear_operator()
-=======
     def G(self) -> NDArray | np.memmap | LinearOperator:
         if not hasattr(self, "_G"):
             match self.engine, self.store_sensitivities:
@@ -291,7 +276,6 @@
                     raise NotImplementedError(msg)
                 case ("geoana", _):
                     self._G = self.linear_operator()
->>>>>>> 80be6061
         return self._G
 
     @property
@@ -395,23 +379,6 @@
         # Need to assign the model, so the chiDeriv can be computed (if the
         # model is None, the chiDeriv is going to be Zero).
         self.model = m
-
-<<<<<<< HEAD
-        if W is None:
-            W = np.ones(self.survey.nD)
-        else:
-            W = W.diagonal() ** 2
-        if getattr(self, "_gtg_diagonal", None) is None:
-            diag = np.zeros(self.Jmatrix.shape[1])
-            if not self.is_amplitude_data:
-                diag = np.einsum("i,ij,ij->j", W, self.Jmatrix, self.Jmatrix)
-            else:
-                ampDeriv = self.ampDeriv
-                Gx = self.Jmatrix[::3]
-                Gy = self.Jmatrix[1::3]
-                Gz = self.Jmatrix[2::3]
-                for i in range(len(W)):
-=======
         # We should probably check that W is diagonal. Let's assume it for now.
         weights = (
             W.diagonal() ** 2
@@ -480,7 +447,6 @@
                 Gz = self.G[2::3]
                 gtg_diagonal = np.zeros(self.G.shape[1])
                 for i in range(weights.size):
->>>>>>> 80be6061
                     row = (
                         ampDeriv[0, i] * Gx[i]
                         + ampDeriv[1, i] * Gy[i]
