import os
from multiprocessing.pool import Pool

import discretize
import numpy as np
from discretize import TensorMesh, TreeMesh

from ..simulation import LinearSimulation
from ..utils import validate_active_indices, validate_integer, validate_string
from ..utils.code_utils import deprecate_property, validate_type

try:
    import choclo
except ImportError:
    choclo = None

###############################################################################
#                                                                             #
#                             Base Potential Fields Simulation                #
#                                                                             #
###############################################################################


class BasePFSimulation(LinearSimulation):
    r"""Base class for potential field simulations that use integral formulations.

    For integral formulations, the forward simulation for a set of voxel cells
    can be defined as a linear operation of the form:

    .. math::
        \mathbf{d} = \mathbf{Am}

    where :math:`\mathbf{d}` are the data, :math:`\mathbf{m}` are the model paramters
    and :math:`\mathbf{A}` is a linear operator defining the sensitivities. The primary
    difference between child simulation classes is the kernel function used to create
    the rows of :math:`\mathbf{A}`.

    Parameters
    ----------
    mesh : discretize.TensorMesh or discretize.TreeMesh
        A 3D tensor or tree mesh.
    active_cells : np.ndarray of int or bool
        Indices array denoting the active topography cells.
    n_processes : None or int, optional
        The number of processes to use in the internal multiprocessing pool for forward
        modeling. The default value of 1 will not use multiprocessing. Any other setting
        will. `None` implies setting by the number of cpus. If engine is
        ``"choclo"``, then this argument will be ignored.
    engine : {"geoana", "choclo"}, optional
       Choose which engine should be used to run the forward model.
    numba_parallel : bool, optional
        If True, the simulation will run in parallel. If False, it will
        run in serial. If ``engine`` is not ``"choclo"`` this argument will be
        ignored.

    Notes
    -----
    If using multiprocessing by setting `n_processes` to a value other than 1, you must
    be aware of the method your operating system uses to spawn the subprocesses. On
    Windows the default method starts new processes that all import the main script.
    Therefor you must protect the calls to this class by testing if you are in
    the main process with:

    >>> from simpeg.potential_fields import gravity
    >>> if __name__ == '__main__':
    ...     # Do your processing here
    ...     sim = gravity.Simulation3DIntegral(n_processes=4, ...)
    ...     sim.dpred(m)

    This usually does not affect jupyter notebook environments.
    """

    def __init__(
        self,
        mesh,
        active_cells=None,
        n_processes=1,
        sensitivity_dtype=np.float32,
        engine="geoana",
        numba_parallel=True,
        **kwargs,
    ):
<<<<<<< HEAD
        # Deprecate ind_active argument
        if ind_active is not None:
            if active_cells is not None:
                raise TypeError(
                    "Cannot pass both 'active_cells' and 'ind_active'."
                    "'ind_active' has been deprecated and will be removed in "
                    " SimPEG v0.24.0, please use 'active_cells' instead.",
                )
            warnings.warn(
                "'ind_active' has been deprecated and will be removed in "
                " SimPEG v0.24.0, please use 'active_cells' instead.",
                FutureWarning,
                stacklevel=2,
            )
            active_cells = ind_active

        if "forwardOnly" in kwargs:
            raise AttributeError(
                "forwardOnly was removed in SimPEG 0.17.0, please set store_sensitivities=None"
=======
        # removed ind_active argument
        if kwargs.pop("ind_active", None) is not None:
            raise TypeError(
                "'ind_active' has been removed in "
                "SimPEG v0.24.0, please use 'active_cells' instead.",
>>>>>>> 80be6061
            )

        self.mesh = mesh
        self.sensitivity_dtype = sensitivity_dtype
        self.engine = engine
        self.numba_parallel = numba_parallel
        super().__init__(**kwargs)

        self.n_processes = n_processes

        # Check sensitivity_path when engine is "choclo"
        self._check_engine_and_sensitivity_path()

        # Find non-zero cells indices
        if active_cells is None:
            active_cells = np.ones(mesh.n_cells, dtype=bool)
        else:
            active_cells = validate_active_indices(
                "active_cells", active_cells, mesh.n_cells
            )
        self._active_cells = active_cells

        self.nC = int(sum(active_cells))

        if isinstance(mesh, discretize.TensorMesh):
            nodes = mesh.nodes
            inds = np.arange(mesh.n_nodes).reshape(mesh.shape_nodes, order="F")
            if mesh.dim == 2:
                cell_nodes = [
                    inds[:-1, :-1].reshape(-1, order="F"),
                    inds[1:, :-1].reshape(-1, order="F"),
                    inds[:-1, 1:].reshape(-1, order="F"),
                    inds[1:, 1:].reshape(-1, order="F"),
                ]
            if mesh.dim == 3:
                cell_nodes = [
                    inds[:-1, :-1, :-1].reshape(-1, order="F"),
                    inds[1:, :-1, :-1].reshape(-1, order="F"),
                    inds[:-1, 1:, :-1].reshape(-1, order="F"),
                    inds[1:, 1:, :-1].reshape(-1, order="F"),
                    inds[:-1, :-1, 1:].reshape(-1, order="F"),
                    inds[1:, :-1, 1:].reshape(-1, order="F"),
                    inds[:-1, 1:, 1:].reshape(-1, order="F"),
                    inds[1:, 1:, 1:].reshape(-1, order="F"),
                ]
            cell_nodes = np.stack(cell_nodes, axis=-1)[active_cells]
        elif isinstance(mesh, discretize.TreeMesh):
            nodes = np.r_[mesh.nodes, mesh.hanging_nodes]
            cell_nodes = mesh.cell_nodes[active_cells]
        else:
            raise ValueError("Mesh must be 3D tensor or Octree.")
        unique, unique_inv = np.unique(cell_nodes.T, return_inverse=True)
        self._nodes = nodes[unique]  # unique active nodes
        self._unique_inv = unique_inv.reshape(cell_nodes.T.shape)

    @property
    def mesh(self):
        """Mesh for the integral potential field simulations.

        Returns
        -------
        discretize.TensorMesh or discretize.TreeMesh
            3D Mesh on which the forward problem is discretized.
        """
        return self._mesh

    @mesh.setter
    def mesh(self, value):
        value = validate_type("mesh", value, (TensorMesh, TreeMesh), cast=False)
        if value.dim != 3:
            raise ValueError(
                f"{type(self).__name__} mesh must be 3D, received a {value.dim}D mesh."
            )
        self._mesh = value

    @property
    def store_sensitivities(self):
        """Options for storing sensitivities.

        There are 3 options:

        - 'ram': sensitivity matrix stored in RAM
        - 'disk': sensitivities written and stored to disk
        - 'forward_only': sensitivities are not store (only use for forward simulation)

        Returns
        -------
        {'disk', 'ram', 'forward_only'}
            A string defining the model type for the simulation.
        """
        if self._store_sensitivities is None:
            self._store_sensitivities = "ram"
        return self._store_sensitivities

    @store_sensitivities.setter
    def store_sensitivities(self, value):
        self._store_sensitivities = validate_string(
            "store_sensitivities", value, ["disk", "ram", "forward_only"]
        )

    @property
    def sensitivity_dtype(self):
        """dtype of the sensitivity matrix.

        Returns
        -------
        numpy.float32 or numpy.float64
            The dtype used to store the sensitivity matrix
        """
        if self.store_sensitivities == "forward_only":
            return np.float64
        return self._sensitivity_dtype

    @sensitivity_dtype.setter
    def sensitivity_dtype(self, value):
        if value is not np.float32 and value is not np.float64:
            raise TypeError(
                "sensitivity_dtype must be either np.float32 or np.float64."
            )
        self._sensitivity_dtype = value

    @property
    def n_processes(self):
        """
        Number of processes to use for forward modeling.

        If ``engine`` is ``"choclo"``, then this property will be ignored.
        """
        return self._n_processes

    @n_processes.setter
    def n_processes(self, value):
        if value is not None:
            value = validate_integer("n_processes", value, min_val=1)
        self._n_processes = value

    @property
    def engine(self) -> str:
        """
        Engine that will be used to run the simulation.

        It can be either ``"geoana"`` or "``choclo``".
        """
        return self._engine

    @engine.setter
    def engine(self, value: str):
        validate_string(
            "engine", value, string_list=("geoana", "choclo"), case_sensitive=True
        )
        if value == "choclo" and choclo is None:
            raise ImportError(
                "The choclo package couldn't be found."
                "Running a gravity simulation with 'engine=\"choclo\"' needs "
                "choclo to be installed."
                "\nTry installing choclo with:"
                "\n    pip install choclo"
                "\nor:"
                "\n    conda install choclo"
            )
        self._engine = value

    @property
    def numba_parallel(self) -> bool:
        """
        Run simulation in parallel or single-threaded when using Numba.

        If True, the simulation will run in parallel. If False, it will
        run in serial.

        .. important::

            If ``engine`` is not ``"choclo"`` this property will be ignored.
        """
        return self._numba_parallel

    @numba_parallel.setter
    def numba_parallel(self, value: bool):
        if not isinstance(value, bool):
            raise TypeError(
                f"Invalid 'numba_parallel' value of type {type(value)}. Must be a bool."
            )
        self._numba_parallel = value

    @property
    def active_cells(self):
        """Active cells in the mesh.

        Returns
        -------
        (n_cell) numpy.ndarray of bool
            Returns the active cells in the mesh.
        """
        return self._active_cells

    ind_active = deprecate_property(
        active_cells,
        "ind_active",
        "active_cells",
        removal_version="0.24.0",
        error=True,
    )

    def linear_operator(self):
        """Return linear operator.

        Returns
        -------
        numpy.ndarray
            Linear operator
        """
        n_cells = self.nC
        if getattr(self, "model_type", None) == "vector":
            n_cells *= 3
        if self.store_sensitivities == "disk":
            sens_name = os.path.join(self.sensitivity_path, "sensitivity.npy")
            if os.path.exists(sens_name):
                # do not pull array completely into ram, just need to check the size
                kernel = np.load(sens_name, mmap_mode="r")
                if kernel.shape == (self.survey.nD, n_cells):
                    print(f"Found sensitivity file at {sens_name} with expected shape")
                    kernel = np.asarray(kernel)
                    return kernel
        if self.store_sensitivities == "forward_only":
            kernel_shape = (self.survey.nD,)
        else:
            kernel_shape = (self.survey.nD, n_cells)
        dtype = self.sensitivity_dtype
        kernel = np.empty(kernel_shape, dtype=dtype)
        if self.n_processes == 1:
            id0 = 0
            for args in self.survey._location_component_iterator():
                rows = self.evaluate_integral(*args)
                n_c = rows.shape[0]
                id1 = id0 + n_c
                kernel[id0:id1] = rows.astype(dtype, copy=False)
                id0 = id1
        else:
            # multiprocessed
            with Pool(processes=self.n_processes) as pool:
                id0 = 0
                for rows in pool.starmap(
                    self.evaluate_integral, self.survey._location_component_iterator()
                ):
                    n_c = rows.shape[0]
                    id1 = id0 + n_c
                    kernel[id0:id1] = rows.astype(dtype, copy=False)
                    id0 = id1

        # if self.store_sensitivities != "forward_only":
        #     kernel = np.vstack(kernel)
        # else:
        #     kernel = np.concatenate(kernel)

        if self.store_sensitivities == "disk":
            print(f"writing sensitivity to {sens_name}")
            os.makedirs(self.sensitivity_path, exist_ok=True)
            np.save(sens_name, kernel)
        return kernel

    def _check_engine_and_sensitivity_path(self):
        """
        Check if sensitivity_path is a file if engine is set to "choclo"
        """
        if (
            self.engine == "choclo"
            and self.store_sensitivities == "disk"
            and os.path.isdir(self.sensitivity_path)
        ):
            raise ValueError(
                f"The passed sensitivity_path '{self.sensitivity_path}' is "
                "a directory. "
                "When using 'choclo' as the engine, 'senstivity_path' "
                "should be the path to a new or existing file."
            )

    def _get_active_nodes(self):
        """
        Return locations of nodes only for active cells

        Also return an array containing the indices of the "active nodes" for
        each active cell in the mesh
        """
        # Get all nodes in the mesh
        if isinstance(self.mesh, discretize.TreeMesh):
            nodes = self.mesh.total_nodes
        elif isinstance(self.mesh, discretize.TensorMesh):
            nodes = self.mesh.nodes
        else:
            raise TypeError(f"Invalid mesh of type {self.mesh.__class__.__name__}.")
        # Get original cell_nodes
        cell_nodes = self.mesh.cell_nodes
        # If all cells in the mesh are active, return nodes and cell_nodes
        if self.nC == self.mesh.n_cells:
            return nodes, cell_nodes
        # Keep only the cell_nodes for active cells
        cell_nodes = cell_nodes[self.active_cells]
        # Get the unique indices of the nodes that belong to every active cell
        # (these indices correspond to the original `nodes` array)
        unique_nodes, active_cell_nodes = np.unique(cell_nodes, return_inverse=True)
        # Select only the nodes that belong to the active cells (active nodes)
        active_nodes = nodes[unique_nodes]
        # Reshape indices of active cell nodes for each active cell in the mesh
        active_cell_nodes = active_cell_nodes.reshape(cell_nodes.shape)
        return active_nodes, active_cell_nodes

    def _get_components_and_receivers(self):
        """Generator for receiver locations and their field components."""
        if not hasattr(self.survey, "source_field"):
            raise AttributeError(
                f"The survey '{self.survey}' has no 'source_field' attribute."
            )
        for receiver_object in self.survey.source_field.receiver_list:
            yield receiver_object.components, receiver_object.locations


class BaseEquivalentSourceLayerSimulation(BasePFSimulation):
    """Base equivalent source layer simulation class.

    Parameters
    ----------
    mesh : discretize.BaseMesh
        A 2D tensor or tree mesh defining discretization along the x and y directions
    cell_z_top : numpy.ndarray or float
        Define the elevations for the top face of all cells in the layer. If an array,
        it should be the same size as the active cell set.
    cell_z_bottom : numpy.ndarray or float
        Define the elevations for the bottom face of all cells in the layer. If an array,
        it should be the same size as the active cell set.
    """

    def __init__(self, mesh, cell_z_top, cell_z_bottom, **kwargs):
        super().__init__(mesh=mesh, **kwargs)

        if isinstance(cell_z_top, (int, float)):
            cell_z_top = float(cell_z_top) * np.ones(self.nC)

        if isinstance(cell_z_bottom, (int, float)):
            cell_z_bottom = float(cell_z_bottom) * np.ones(self.nC)

        if (self.nC != len(cell_z_top)) | (self.nC != len(cell_z_bottom)):
            raise AttributeError(
                "'cell_z_top' and 'cell_z_bottom' must have length equal to number of",
                "cells, and match the number of active cells.",
            )

        self._cell_z_top, self._cell_z_bottom = cell_z_top, cell_z_bottom

        all_nodes = self._nodes[self._unique_inv]
        all_nodes = [
            np.c_[all_nodes[0], cell_z_bottom],
            np.c_[all_nodes[1], cell_z_bottom],
            np.c_[all_nodes[2], cell_z_bottom],
            np.c_[all_nodes[3], cell_z_bottom],
            np.c_[all_nodes[0], cell_z_top],
            np.c_[all_nodes[1], cell_z_top],
            np.c_[all_nodes[2], cell_z_top],
            np.c_[all_nodes[3], cell_z_top],
        ]
        self._nodes = np.stack(all_nodes, axis=0)
        self._unique_inv = None

    @property
    def cell_z_top(self) -> np.ndarray:
        """
        Elevations for the top face of all cells in the layer.
        """
        return self._cell_z_top

    @property
    def cell_z_bottom(self) -> np.ndarray:
        """
        Elevations for the bottom face of all cells in the layer.
        """
        return self._cell_z_bottom

    @BasePFSimulation.mesh.setter
    def mesh(self, value):
        value = validate_type("mesh", value, (TensorMesh, TreeMesh), cast=False)
        if value.dim != 2:
            raise ValueError(
                f"{type(self).__name__} mesh must be 2D, received a {value.dim}D mesh."
            )
        self._mesh = value


def progress(iteration, prog, final):
    """Progress (% complete) for constructing sensitivity matrix.

    Parameters
    ----------
    iteration : int
        Current rows
    prog : float
        Progress
    final : int
        Number of rows (= number of receivers)

    Returns
    -------
    float
        % completed
    """
    arg = np.floor(float(iteration) / float(final) * 10.0)

    if arg > prog:
        print("Done " + str(arg * 10) + " %")
        prog = arg

    return prog


def get_dist_wgt(*args, **kwargs):
    raise NotImplementedError(
        "The get_dist_wgt function has been removed in SimPEG 0.24.0, please import simpeg.utils.distance_weighting."
    )<|MERGE_RESOLUTION|>--- conflicted
+++ resolved
@@ -80,33 +80,11 @@
         numba_parallel=True,
         **kwargs,
     ):
-<<<<<<< HEAD
-        # Deprecate ind_active argument
-        if ind_active is not None:
-            if active_cells is not None:
-                raise TypeError(
-                    "Cannot pass both 'active_cells' and 'ind_active'."
-                    "'ind_active' has been deprecated and will be removed in "
-                    " SimPEG v0.24.0, please use 'active_cells' instead.",
-                )
-            warnings.warn(
-                "'ind_active' has been deprecated and will be removed in "
-                " SimPEG v0.24.0, please use 'active_cells' instead.",
-                FutureWarning,
-                stacklevel=2,
-            )
-            active_cells = ind_active
-
-        if "forwardOnly" in kwargs:
-            raise AttributeError(
-                "forwardOnly was removed in SimPEG 0.17.0, please set store_sensitivities=None"
-=======
         # removed ind_active argument
         if kwargs.pop("ind_active", None) is not None:
             raise TypeError(
                 "'ind_active' has been removed in "
                 "SimPEG v0.24.0, please use 'active_cells' instead.",
->>>>>>> 80be6061
             )
 
         self.mesh = mesh
