--- conflicted
+++ resolved
@@ -1228,7 +1228,6 @@
         enforce_active=True,
         **kwargs,
     ):
-<<<<<<< HEAD
         """
         Parameters
         ----------
@@ -1244,10 +1243,7 @@
             Number of components in the model. E.g. a vector model in 3D would have 3
             components.
         """
-        super().__init__(mesh=None)
-=======
         super().__init__(mesh=None, **kwargs)
->>>>>>> 80be6061
         self._global_mesh = validate_type(
             "global_mesh", global_mesh, discretize.TreeMesh, cast=False
         )
