from ..simulation import BaseSimulation as Sim

from dask import array
import numpy as np
from multiprocessing import cpu_count

Sim.clean_on_model_update = ["_Jmatrix", "_jtjdiag", "_stashed_fields"]
Sim.sensitivity_path = "./sensitivity/"
Sim._max_ram = 16
Sim._max_chunk_size = 128


@property
def max_ram(self):
    "Maximum ram in (Gb)"
    return self._max_ram


@max_ram.setter
def max_ram(self, other):
    if other <= 0:
        raise ValueError("max_ram must be greater than 0")
    self._max_ram = other


Sim.max_ram = max_ram


@property
def max_chunk_size(self):
    "Largest chunk size (Mb) used by Dask"
    return self._max_chunk_size


@max_chunk_size.setter
def max_chunk_size(self, other):
    if other <= 0:
        raise ValueError("max_chunk_size must be greater than 0")
    self._max_chunk_size = other


Sim.max_chunk_size = max_chunk_size

<<<<<<< HEAD

def getJtJdiag(self, m, W=None, f=None):
    """
    Return the diagonal of JtJ
    """
    if getattr(self, "_jtjdiag", None) is None:
        self.model = m
        if W is None:
            W = np.ones(self.Jmatrix.shape[0])
        else:
            W = W.diagonal()

        self._jtj_diag = np.asarray(
            np.einsum("i,ij,ij->j", W**2, self.Jmatrix, self.Jmatrix)
        )

    return self._jtj_diag


Sim.getJtJdiag = getJtJdiag


def Jvec(self, m, v, **_):
    """
    Compute sensitivity matrix (J) and vector (v) product.
    """
    self.model = m

    if isinstance(self.Jmatrix, np.ndarray):
        return self.Jmatrix @ v.astype(np.float32)

    return array.dot(self.Jmatrix, v.astype(np.float32))


Sim.Jvec = Jvec


def Jtvec(self, m, v, **_):
    """
    Compute adjoint sensitivity matrix (J^T) and vector (v) product.
    """
    self.model = m

    if isinstance(self.Jmatrix, np.ndarray):
        return self.Jmatrix.T @ v.astype(np.float32)

    return array.dot(v.astype(np.float32), self.Jmatrix)


Sim.Jtvec = Jtvec


@property
def Jmatrix(self):
    """
    Sensitivity matrix stored on disk
    Return the diagonal of JtJ
    """
    if getattr(self, "_Jmatrix", None) is None:
        self._Jmatrix = self.compute_J(self.model)

    return self._Jmatrix


Sim.Jmatrix = Jmatrix


def n_threads(self, client=None):
    """
    Number of threads used by Dask
    """
    if getattr(self, "_n_threads", None) is None:
        if client:
            self._n_threads = client.nthreads()[self.worker[0]]
        else:
            self._n_threads = cpu_count()

    return self._n_threads


Sim.n_threads = n_threads


# TODO: Make dpred parallel
def dpred(self, m=None, f=None):
    r"""Predicted data for the model provided.

    Parameters
    ----------
    m : (n_param,) numpy.ndarray
        The model parameters.
    f : simpeg.fields.Fields, optional
        If provided, will be used to compute the predicted data
        without recalculating the fields.

    Returns
    -------
    (n_data, ) numpy.ndarray
        The predicted data vector.
    """
    if self.survey is None:
        raise AttributeError(
            "The survey has not yet been set and is required to compute "
            "data. Please set the survey for the simulation: "
            "simulation.survey = survey"
        )

    if f is None:
        if m is None:
            m = self.model

        f = self.fields(m)

    data = Data(self.survey)
    for src in self.survey.source_list:
        for rx in src.receiver_list:
            data[src, rx] = rx.eval(src, self.mesh, f)
    return mkvc(data)
=======
# add dask options to BaseSimulation.__init__
_old_init = Sim.__init__


def __init__(
    self,
    survey=None,
    sensitivity_path="./sensitivity/",
    counter=None,
    verbose=False,
    chunk_format="row",
    max_ram=16,
    max_chunk_size=128,
    **kwargs,
):
    _old_init(
        self,
        survey=survey,
        sensitivity_path=sensitivity_path,
        counter=counter,
        verbose=verbose,
        **kwargs,
    )
    self.chunk_format = chunk_format
    self.max_ram = max_ram
    self.max_chunk_size = max_chunk_size


Sim.__init__ = __init__
>>>>>>> 2e368962
<|MERGE_RESOLUTION|>--- conflicted
+++ resolved
@@ -41,7 +41,6 @@
 
 Sim.max_chunk_size = max_chunk_size
 
-<<<<<<< HEAD
 
 def getJtJdiag(self, m, W=None, f=None):
     """
@@ -62,6 +61,29 @@
 
 
 Sim.getJtJdiag = getJtJdiag
+
+def __init__(
+    self,
+    survey=None,
+    sensitivity_path="./sensitivity/",
+    counter=None,
+    verbose=False,
+    chunk_format="row",
+    max_ram=16,
+    max_chunk_size=128,
+    **kwargs,
+):
+    _old_init(
+        self,
+        survey=survey,
+        sensitivity_path=sensitivity_path,
+        counter=counter,
+        verbose=verbose,
+        **kwargs,
+    )
+    self.chunk_format = chunk_format
+    self.max_ram = max_ram
+    self.max_chunk_size = max_chunk_size
 
 
 def Jvec(self, m, v, **_):
@@ -159,35 +181,4 @@
     for src in self.survey.source_list:
         for rx in src.receiver_list:
             data[src, rx] = rx.eval(src, self.mesh, f)
-    return mkvc(data)
-=======
-# add dask options to BaseSimulation.__init__
-_old_init = Sim.__init__
-
-
-def __init__(
-    self,
-    survey=None,
-    sensitivity_path="./sensitivity/",
-    counter=None,
-    verbose=False,
-    chunk_format="row",
-    max_ram=16,
-    max_chunk_size=128,
-    **kwargs,
-):
-    _old_init(
-        self,
-        survey=survey,
-        sensitivity_path=sensitivity_path,
-        counter=counter,
-        verbose=verbose,
-        **kwargs,
-    )
-    self.chunk_format = chunk_format
-    self.max_ram = max_ram
-    self.max_chunk_size = max_chunk_size
-
-
-Sim.__init__ = __init__
->>>>>>> 2e368962
+    return mkvc(data)