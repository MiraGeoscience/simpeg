--- conflicted
+++ resolved
@@ -600,13 +600,8 @@
         return delta
 
     def getJtJdiag(self, m, W=None, f=None):
-<<<<<<< HEAD
         if getattr(self, "_jtjdiag", None) is None:
             Js = self.getJ(m, f=f)
-=======
-        if getattr(self, "_gtgdiag", None) is None:
-            Js = self._getJ(m, f=f)
->>>>>>> 80be6061
             if W is None:
                 W = np.ones(self.survey.nD)
             else:
