import numpy as np
from scipy.optimize import minimize
import warnings


from ....utils import (
    mkvc,
    sdiag,
    Zero,
    validate_type,
    validate_string,
    validate_integer,
    validate_active_indices,
)
from ....base import BaseElectricalPDESimulation
from ....data import Data

from .survey import Survey
from .fields_2d import Fields2D, Fields2DCellCentered, Fields2DNodal
from .fields import FieldsDC, Fields3DCellCentered, Fields3DNodal
from .utils import _mini_pole_pole
from scipy.special import k0e, k1e, k0
from discretize.utils import make_boundary_bool
import discretize.base


class BaseDCSimulation2D(BaseElectricalPDESimulation):
    """
    Base 2.5D DC problem
    """

    fieldsPair = Fields2D  # simpeg.EM.Static.Fields_2D
    fieldsPair_fwd = FieldsDC
    # there's actually nT+1 fields, so we don't need to store the last one
    _mini_survey = None

    def __init__(
        self,
        mesh,
        survey=None,
        nky=11,
        storeJ=False,
        miniaturize=False,
        do_trap=False,
        fix_Jmatrix=False,
        surface_faces=None,
        **kwargs,
    ):
        super().__init__(mesh=mesh, survey=survey, **kwargs)
        self.nky = nky
        self.storeJ = storeJ
        self.fix_Jmatrix = fix_Jmatrix
        self.surface_faces = surface_faces

        do_trap = validate_type("do_trap", do_trap, bool)
        if not do_trap:
            # try to find an optimal set of quadrature points and weights
            def get_phi(r):
                e = np.ones_like(r)

                def phi(k):
                    # use log10 transform to enforce positivity
                    k = 10**k
                    A = r[:, None] * k0(r[:, None] * k)
                    v_i = A @ np.linalg.solve(A.T @ A, A.T @ e)
                    dv = (e - v_i) / len(r)
                    return np.linalg.norm(dv)

                def g(k):
                    A = r[:, None] * k0(r[:, None] * k)
                    return np.linalg.solve(A.T @ A, A.T @ e)

                return phi, g

            # find the minimum cell spacing, and the maximum side of the mesh
            min_r = min(self.mesh.edge_lengths)
            max_r = max(
                np.max(self.mesh.nodes, axis=0) - np.min(self.mesh.nodes, axis=0)
            )
            # generate test points log spaced between these two end members
            rs = np.logspace(np.log10(min_r / 4), np.log10(max_r * 4), 100)

            min_rinv = -np.log10(rs).max()
            max_rinv = -np.log10(rs).min()
            # a decent initial guess of the k_i's for the optimization = 1/rs
            k_i = np.linspace(min_rinv, max_rinv, self.nky)

            # these functions depend on r, so grab them
            func, g_func = get_phi(rs)

            # just use scipy's minimize for ease
            out = minimize(func, k_i)
            if self.verbose:
                print(f"optimized ks converged? : {out['success']}")
                print(f"Estimated transform Error: {out['fun']}")
            # transform the solution back to normal points
            points = 10 ** out["x"]
            # transform has a 2/pi and we want 1/pi, so divide by 2
            weights = g_func(points) / 2
            if not out["success"]:
                warnings.warn(
                    "Falling back to trapezoidal for integration. "
                    "You may need to change nky.",
                    stacklevel=2,
                )
                do_trap = True
        if do_trap:
            if self.verbose:
                print("doing trap")
            y = 0.0

            points = np.logspace(-4, 1, self.nky)
            dky = np.diff(points) / 2
            weights = np.r_[dky, 0] + np.r_[0, dky]
            weights *= np.cos(points * y)  # *(1.0/np.pi)
            # assume constant value at 0 frequency?
            weights[0] += points[0] / 2 * (1.0 + np.cos(points[0] * y))
            weights /= np.pi

        self._quad_weights = weights
        self._quad_points = points

        self.Ainv = [None for i in range(self.nky)]
        self.nT = self.nky - 1  # Only for using TimeFields

        # Do stuff to simplify the forward and JTvec operation if number of dipole
        # sources is greater than the number of unique pole sources
        miniaturize = validate_type("miniaturize", miniaturize, bool)
        if miniaturize:
            self._dipoles, self._invs, self._mini_survey = _mini_pole_pole(self.survey)

    @BaseElectricalPDESimulation.mesh.setter
    def mesh(self, value):
        value = validate_type("mesh", value, discretize.base.BaseMesh, cast=False)
        if value.dim != 2:
            raise ValueError(
                f"{type(self).__name__} mesh must be 2D, received a {value.dim}D mesh."
            )
        self._mesh = value

    @property
    def survey(self):
        """The DC survey object.

        Returns
        -------
        simpeg.electromagnetics.static.resistivity.survey.Survey
        """
        if self._survey is None:
            raise AttributeError("Simulation must have a survey")
        return self._survey

    @survey.setter
    def survey(self, value):
        if value is not None:
            value = validate_type("survey", value, Survey, cast=False)
        self._survey = value

    @property
    def nky(self):
        """Number of kys to use in wavenumber space.

        Returns
        -------
        int
        """
        return self._nky

    @nky.setter
    def nky(self, value):
        self._nky = validate_integer("nky", value, min_val=3)

    @property
    def storeJ(self):
        """Whether to store the sensitivity matrix

        Returns
        -------
        bool
        """
        return self._storeJ

    @storeJ.setter
    def storeJ(self, value):
        self._storeJ = validate_type("storeJ", value, bool)

    @property
    def fix_Jmatrix(self):
        """Whether to fix the sensitivity matrix between iterations.

        Returns
        -------
        bool
        """
        return self._fix_Jmatrix

    @fix_Jmatrix.setter
    def fix_Jmatrix(self, value):
        self._fix_Jmatrix = validate_type("fix_Jmatrix", value, bool)

    @property
    def surface_faces(self):
        """Array defining which faces to interpret as surfaces of Neumann boundary

        DC problems will always enforce a Neumann boundary on surface interfaces.
        The default (available on semi-structured grids) assumes the top interface
        is the surface.

        Returns
        -------
        None or numpy.ndarray of bool
        """
        return self._surface_faces

    @surface_faces.setter
    def surface_faces(self, value):
        if value is not None:
            n_bf = self.mesh.boundary_faces.shape[0]
            value = validate_active_indices("surface_faces", value, n_bf)
        self._surface_faces = value

    def fields(self, m=None):
        if self.verbose:
            print(">> Compute fields")
        if m is not None:
            self.model = m
        if self.Ainv[0] is not None:
            for i in range(self.nky):
                self.Ainv[i].clean()
        f = self.fieldsPair(self)
        kys = self._quad_points
        f._quad_weights = self._quad_weights
        for iky, ky in enumerate(kys):
            A = self.getA(ky)
            if self.Ainv[iky] is not None:
                self.Ainv[iky].clean()
            self.Ainv[iky] = self.solver(A, **self.solver_opts)
            RHS = self.getRHS(ky)
            u = self.Ainv[iky] * RHS
            f[:, self._solutionType, iky] = u
        return f

    def fields_to_space(self, f, y=0.0):
        f_fwd = self.fieldsPair_fwd(self)
        phi = f[:, self._solutionType, :].dot(self._quad_weights)
        f_fwd[:, self._solutionType] = phi
        return f_fwd

    def dpred(self, m=None, f=None):
        """
        Project fields to receiver locations
        :param Fields u: fields object
        :rtype: numpy.ndarray
        :return: data
        """
        if f is None:
            if m is None:
                m = self.model
            f = self.fields(m)

        weights = self._quad_weights
        if self._mini_survey is not None:
            survey = self._mini_survey
        else:
            survey = self.survey

        temp = np.empty(survey.nD)
        count = 0
        for src in survey.source_list:
            for rx in src.receiver_list:
                d = rx.eval(src, self.mesh, f).dot(weights)
                temp[count : count + len(d)] = d
                count += len(d)

        return self._mini_survey_data(temp)

    def getJ(self, m, f=None):
        """
        Generate Full sensitivity matrix
        """
        self.model = m
        if getattr(self, "_Jmatrix", None) is None:
            if self.verbose:
                print("Calculating J and storing")
            if f is None:
                f = self.fields(m)
            self._Jmatrix = (self._Jtvec(m, v=None, f=f)).T
        return self._Jmatrix

    def Jvec(self, m, v, f=None):
        """
        Compute sensitivity matrix (J) and vector (v) product.
        """
        if self.storeJ:
            J = self.getJ(m, f=f)
            Jv = mkvc(np.dot(J, v))
            return Jv

        self.model = m

        if f is None:
            f = self.fields(m)

        if self._mini_survey is not None:
            survey = self._mini_survey
        else:
            survey = self.survey

        kys = self._quad_points
        weights = self._quad_weights

        Jv = np.zeros(survey.nD)
        # Assume y=0.
        # This needs some thoughts to implement in general when src is dipole

        # TODO: this loop is pretty slow .. (Parellize)
        for iky, ky in enumerate(kys):
            u_ky = f[:, self._solutionType, iky]
            count = 0
            for i_src, src in enumerate(survey.source_list):
                u_src = u_ky[:, i_src]
                dA_dm_v = self.getADeriv(ky, u_src, v, adjoint=False)
                # dRHS_dm_v = self.getRHSDeriv(ky, src, v) = 0
                du_dm_v = self.Ainv[iky] * (-dA_dm_v)  # + dRHS_dm_v)
                for rx in src.receiver_list:
                    df_dmFun = getattr(f, "_{0!s}Deriv".format(rx.projField), None)
                    df_dm_v = df_dmFun(iky, src, du_dm_v, v, adjoint=False)
                    Jv1_temp = rx.evalDeriv(src, self.mesh, f, df_dm_v)
                    # Trapezoidal intergration
                    Jv[count : count + len(Jv1_temp)] += weights[iky] * Jv1_temp
                    count += len(Jv1_temp)

        return self._mini_survey_data(Jv)

    def Jtvec(self, m, v, f=None):
        """
        Compute adjoint sensitivity matrix (J^T) and vector (v) product.
        """
        if self.storeJ:
            J = self.getJ(m, f=f)
            Jtv = mkvc(np.dot(J.T, v))
            return Jtv

        self.model = m

        if f is None:
            f = self.fields(m)

        return self._Jtvec(m, v=v, f=f)

    def _Jtvec(self, m, v=None, f=None):
        """
        Compute adjoint sensitivity matrix (J^T) and vector (v) product.
        Full J matrix can be computed by inputing v=None
        """
        kys = self._quad_points
        weights = self._quad_weights
        if self._mini_survey is not None:
            survey = self._mini_survey
        else:
            survey = self.survey

        if v is not None:
            # Ensure v is a data object.
            if isinstance(v, Data):
                v = v.dobs
            v = self._mini_survey_dataT(v)
            Jtv = np.zeros(m.size, dtype=float)

            # Get dict of flat array slices for each source-receiver pair in the survey
            survey_slices = survey.get_all_slices()

            for iky, ky in enumerate(kys):
                u_ky = f[:, self._solutionType, iky]
                for i_src, src in enumerate(survey.source_list):
                    u_src = u_ky[:, i_src]
                    df_duT_sum = 0
                    df_dmT_sum = 0
                    for rx in src.receiver_list:
                        src_rx_slice = survey_slices[src, rx]
                        my_v = v[src_rx_slice]
                        # wrt f, need possibility wrt m
                        PTv = rx.evalDeriv(src, self.mesh, f, my_v, adjoint=True)
                        df_duTFun = getattr(f, "_{0!s}Deriv".format(rx.projField), None)
                        df_duT, df_dmT = df_duTFun(iky, src, None, PTv, adjoint=True)
                        df_duT_sum += df_duT
                        df_dmT_sum += df_dmT

                    ATinvdf_duT = self.Ainv[iky] * df_duT_sum

                    dA_dmT = self.getADeriv(ky, u_src, ATinvdf_duT, adjoint=True)
                    # dRHS_dmT = self.getRHSDeriv(ky, src, ATinvdf_duT,
                    #                            adjoint=True)
                    du_dmT = -dA_dmT  # + dRHS_dmT=0
                    Jtv += weights[iky] * (df_dmT + du_dmT).astype(float)
            return mkvc(Jtv)

        else:
            # This is for forming full sensitivity matrix
            Jt = np.zeros((self.model.size, survey.nD), order="F")
            for iky, ky in enumerate(kys):
                u_ky = f[:, self._solutionType, iky]
                istrt = 0
                for i_src, src in enumerate(survey.source_list):
                    u_src = u_ky[:, i_src]
                    for rx in src.receiver_list:
                        # wrt f, need possibility wrt m
                        PT = rx.evalDeriv(src, self.mesh, f).toarray().T
                        ATinvdf_duT = self.Ainv[iky] * PT

                        dA_dmT = self.getADeriv(ky, u_src, ATinvdf_duT, adjoint=True)
                        Jtv = -weights[iky] * dA_dmT  # RHS=0
                        iend = istrt + rx.nD
                        if rx.nD == 1:
                            Jt[:, istrt] += Jtv
                        else:
                            Jt[:, istrt:iend] += Jtv
                        istrt += rx.nD
            return (self._mini_survey_data(Jt.T)).T

    def getSourceTerm(self, ky):
        """
        takes concept of source and turns it into a matrix
        """
        """
        Evaluates the sources, and puts them in matrix form
        :rtype: (numpy.ndarray, numpy.ndarray)
        :return: q (nC or nN, nSrc)
        """

        if self._mini_survey is not None:
            Srcs = self._mini_survey.source_list
        else:
            Srcs = self.survey.source_list

        if self._formulation == "EB":
            n = self.mesh.nN
            # return NotImplementedError

        elif self._formulation == "HJ":
            n = self.mesh.nC

        q = np.zeros((n, len(Srcs)), order="F")

        for i, src in enumerate(Srcs):
            q[:, i] = src.eval(self)
        return q

    @property
    def _delete_on_model_update(self):
        toDelete = super()._delete_on_model_update
        if self.fix_Jmatrix:
            return toDelete
        return toDelete + ["_Jmatrix"]

    def _mini_survey_data(self, d_mini):
        if self._mini_survey is not None:
            out = d_mini[self._invs[0]]  # AM
            out[self._dipoles[0]] -= d_mini[self._invs[1]]  # AN
            out[self._dipoles[1]] -= d_mini[self._invs[2]]  # BM
            out[self._dipoles[0] & self._dipoles[1]] += d_mini[self._invs[3]]  # BN
        else:
            out = d_mini
        return out

    def _mini_survey_dataT(self, v):
        if self._mini_survey is not None:
            out = np.zeros(self._mini_survey.nD)
            # Need to use ufunc.at because there could be repeated indices
            # That need to be properly handled.
            np.add.at(out, self._invs[0], v)  # AM
            np.subtract.at(out, self._invs[1], v[self._dipoles[0]])  # AN
            np.subtract.at(out, self._invs[2], v[self._dipoles[1]])  # BM
            np.add.at(out, self._invs[3], v[self._dipoles[0] & self._dipoles[1]])  # BN
            return out
        else:
            out = v
        return out


class Simulation2DCellCentered(BaseDCSimulation2D):
    """
    2.5D cell centered DC problem
    """

    _solutionType = "phiSolution"
    _formulation = "HJ"  # CC potentials means J is on faces
    fieldsPair = Fields2DCellCentered
    fieldsPair_fwd = Fields3DCellCentered

    def __init__(self, mesh, survey=None, bc_type="Robin", **kwargs):
        super().__init__(mesh, survey=survey, **kwargs)
        V = sdiag(self.mesh.cell_volumes)
        self.Div = V @ self.mesh.face_divergence
        self.Grad = self.Div.T
        self.bc_type = bc_type

    @property
    def bc_type(self):
        """Type of boundary condition to use for simulation.

        Returns
        -------
        {"Dirichlet", "Neumann", "Robin"}
        """
        return self._bc_type

    @bc_type.setter
    def bc_type(self, value):
        self._bc_type = validate_string(
            "bc_type", value, ["Dirichlet", "Neumann", ("Robin", "Mixed")]
        )

    def getA(self, ky):
        """
        Make the A matrix for the cell centered DC resistivity problem
        A = D MfRhoI G
        """
        # To handle Mixed boundary condition
        self.setBC(ky=ky)
        D = self.Div
        G = self.Grad
        if self.bc_type != "Dirichlet":
            G = G - self._MBC[ky]
        MfRhoI = self.MfRhoI
        # Get resistivity rho
        A = D * MfRhoI * G + ky**2 * self.MccSigma
        if self.bc_type == "Neumann":
            A[0, 0] = A[0, 0] + 1.0
        return A

    def getADeriv(self, ky, u, v, adjoint=False):
        D = self.Div
        G = self.Grad
        if self.bc_type != "Dirichlet":
            G = G - self._MBC[ky]
        if adjoint:
            return self.MfRhoIDeriv(
                G * u, D.T * v, adjoint=adjoint
            ) + ky**2 * self.MccSigmaDeriv(u, v, adjoint=adjoint)
        else:
            return D * self.MfRhoIDeriv(
                G * u, v, adjoint=adjoint
            ) + ky**2 * self.MccSigmaDeriv(u, v, adjoint=adjoint)

    def getRHS(self, ky):
        """
        RHS for the DC problem
        q
        """

        RHS = self.getSourceTerm(ky)
        return RHS

    def getRHSDeriv(self, ky, src, v, adjoint=False):
        """
        Derivative of the right hand side with respect to the model
        """
        # TODO: add qDeriv for RHS depending on m
        # qDeriv = src.evalDeriv(self, ky, adjoint=adjoint)
        # return qDeriv
        return Zero()

    def setBC(self, ky=None):
        if self.bc_type == "Dirichlet":
            return
        if getattr(self, "_MBC", None) is None:
            self._MBC = {}
        if ky in self._MBC:
            # I have already created the BC matrix for this wavenumber
            return
        if self.bc_type == "Neumann":
            alpha, beta, gamma = 0, 1, 0
        else:
            mesh = self.mesh
            boundary_faces = mesh.boundary_faces
            top_v = np.max(mesh.nodes[:, -1])

            if self.surface_faces is None:
                # determine faces that are on the sides and bottom of the mesh...
                if mesh._meshType.lower() == "tree":
                    not_top = boundary_faces[:, -1] != top_v
                elif mesh._meshType.lower() in ["tensor", "curv"]:
                    # mesh faces are ordered, faces_x, faces_y, faces_z so...
                    is_b = make_boundary_bool(mesh.shape_faces_y)
                    is_t = np.zeros(mesh.shape_faces_y, dtype=bool, order="F")
                    is_t[:, -1] = True
                    is_t = is_t.reshape(-1, order="F")[is_b]
                    not_top = np.ones(boundary_faces.shape[0], dtype=bool)
                    not_top[-len(is_t) :] = ~is_t
                else:
                    raise NotImplementedError(
                        f"Unable to infer surface boundaries for {type(mesh)}, please "
                        f"set the `surface_faces` property."
                    )
            else:
                not_top = ~self.surface_faces

            n_bf = len(boundary_faces)

            # Top gets 0 Neumann
            alpha = np.zeros(n_bf)
            beta = np.ones(n_bf)
            gamma = 0

            # assume a source point at the middle of the top of the mesh
            middle = np.median(mesh.nodes, axis=0)
            source_point = np.r_[middle[:-1], top_v]

            boundary_faces = boundary_faces[not_top]
            boundary_normals = mesh.boundary_face_outward_normals[not_top]
            r_vec = boundary_faces - source_point
            r = np.linalg.norm(r_vec, axis=-1)
            r_hat = r_vec / r[:, None]  # small stabilizer to avoid divide by zero
            r_dot_n = np.einsum("ij,ij->i", r_hat, boundary_normals)

            # use the exponentialy scaled modified bessel function of second kind,
            # (the division will cancel out the scaling)
            # This is more stable for large values of ky * r
            # actual ratio is k1/k0...
            alpha[not_top] = ky * k1e(ky * r) / k0e(ky * r) * r_dot_n

        B, bc = self.mesh.cell_gradient_weak_form_robin(alpha, beta, gamma)
        # bc should always be 0 because gamma was always 0 above
        self._MBC[ky] = B


class Simulation2DNodal(BaseDCSimulation2D):
    """
    2.5D nodal DC problem
    """

    _solutionType = "phiSolution"
    _formulation = "EB"  # CC potentials means J is on faces
    fieldsPair = Fields2DNodal
    fieldsPair_fwd = Fields3DNodal
    _gradT = None

    def __init__(self, mesh, survey=None, bc_type="Robin", **kwargs):
        super().__init__(mesh=mesh, survey=survey, **kwargs)
        self.solver_opts["is_symmetric"] = True
        self.solver_opts["is_positive_definite"] = True
        self.bc_type = bc_type

    @property
    def bc_type(self):
        """Type of boundary condition to use for simulation.

        Returns
        -------
        {"Neumann", "Robin"}

        Notes
        -----
        Robin and Mixed are equivalent.
        """
        return self._bc_type

    @bc_type.setter
    def bc_type(self, value):
        self._bc_type = validate_string(
            "bc_type", value, ["Neumann", ("Robin", "Mixed")]
        )

    def getA(self, ky):
        """
        Make the A matrix for the cell centered DC resistivity problem
        A = D MfRhoI G
        """
        # To handle Mixed boundary condition
        self.setBC(ky=ky)

        MeSigma = self.MeSigma
        MnSigma = self.MnSigma
        Grad = self.mesh.nodal_gradient
        if self._gradT is None:
            self._gradT = Grad.T.tocsr()  # cache the .tocsr()
        GradT = self._gradT
        A = GradT * MeSigma * Grad + ky**2 * MnSigma

        if self.bc_type != "Neumann":
            try:
                A = A + sdiag(self._AvgBC[ky] @ self.sigma)
            except ValueError as err:
                if len(self.sigma) != len(self.mesh):
                    raise NotImplementedError(
                        "Anisotropic conductivity is not supported for Robin boundary "
                        "conditions, please use 'Neumann'."
                    )
                else:
                    raise err
        return A

    def getADeriv(self, ky, u, v, adjoint=False):
        Grad = self.mesh.nodal_gradient

        if adjoint:
            out = self.MeSigmaDeriv(
                Grad * u, Grad * v, adjoint=adjoint
            ) + ky**2 * self.MnSigmaDeriv(u, v, adjoint=adjoint)
        else:
            out = Grad.T * self.MeSigmaDeriv(
                Grad * u, v, adjoint=adjoint
            ) + ky**2 * self.MnSigmaDeriv(u, v, adjoint=adjoint)
        if self.bc_type != "Neumann" and self.sigmaMap is not None:
            if getattr(self, "_MBC_sigma", None) is None:
                self._MBC_sigma = {}
            if ky not in self._MBC_sigma:
                self._MBC_sigma[ky] = self._AvgBC[ky] @ self.sigmaDeriv
            if not isinstance(u, Zero):
                u = u.flatten()
                if v.ndim > 1:
                    u = u[:, None]
                if not adjoint:
                    out += u * (self._MBC_sigma[ky] @ v)
                else:
                    out += self._MBC_sigma[ky].T @ (u * v)
        return out

    def getRHS(self, ky):
        """
        RHS for the DC problem
        q
        """

        RHS = self.getSourceTerm(ky)
        return RHS

    def getRHSDeriv(self, ky, src, v, adjoint=False):
        """
        Derivative of the right hand side with respect to the model
        """
        # TODO: add qDeriv for RHS depending on m
        # qDeriv = src.evalDeriv(self, ky, adjoint=adjoint)
        # return qDeriv
        return Zero()

    def setBC(self, ky=None):
        if self.bc_type == "Dirichlet":
            # do nothing
            raise ValueError(
                "Dirichlet conditions are not supported in the Nodal formulation"
            )
        elif self.bc_type == "Neumann":
            if self.verbose:
                print(
                    "Homogeneous Neumann is the natural BC for this Nodal discretization."
                )
            return
        else:
            if getattr(self, "_AvgBC", None) is None:
                self._AvgBC = {}
            if ky in self._AvgBC:
                return
            mesh = self.mesh
            # calculate alpha, beta, gamma at the boundary faces
            boundary_faces = mesh.boundary_faces
            top_v = np.max(mesh.nodes[:, -1])
<<<<<<< HEAD
            source_point = np.r_[middle[:-1], top_v]

            r_vec = boundary_faces - source_point
            r = np.linalg.norm(r_vec, axis=-1) + 1e-16
            r_hat = r_vec / r[:, None]
            r_dot_n = np.einsum("ij,ij->i", r_hat, boundary_normals)
=======
>>>>>>> 80be6061

            if self.surface_faces is None:
                # determine faces that are on the sides and bottom of the mesh...
                if mesh._meshType.lower() == "tree":
                    not_top = boundary_faces[:, -1] != top_v
                elif mesh._meshType.lower() in ["tensor", "curv"]:
                    # mesh faces are ordered, faces_x, faces_y, faces_z so...
                    is_b = make_boundary_bool(mesh.shape_faces_y)
                    is_t = np.zeros(mesh.shape_faces_y, dtype=bool, order="F")
                    is_t[:, -1] = True
                    is_t = is_t.reshape(-1, order="F")[is_b]
                    not_top = np.ones(boundary_faces.shape[0], dtype=bool)
                    not_top[-len(is_t) :] = ~is_t
                else:
                    raise NotImplementedError(
                        f"Unable to infer surface boundaries for {type(mesh)}, please "
                        f"set the `surface_faces` property."
                    )
            else:
                not_top = ~self.surface_faces

            n_bf = len(boundary_faces)

            boundary_faces = boundary_faces[not_top]
            boundary_normals = mesh.boundary_face_outward_normals[not_top]

            alpha = np.zeros(n_bf)

            # assume a source point at the middle of the top of the mesh
            middle = np.median(mesh.nodes, axis=0)
            source_point = np.r_[middle[:-1], top_v]

            r_vec = boundary_faces - source_point
            r = np.linalg.norm(r_vec, axis=-1)
            r_hat = r_vec / r[:, None]
            r_dot_n = np.einsum("ij,ij->i", r_hat, boundary_normals)

            # use the exponentiall scaled modified bessel function of second kind,
            # (the division will cancel out the scaling)
            # This is more stable for large values of ky * r
            # actual ratio is k1/k0...
            alpha[not_top] = ky * k1e(ky * r) / k0e(ky * r) * r_dot_n

            P_bf = self.mesh.project_face_to_boundary_face

            AvgN2Fb = P_bf @ self.mesh.average_node_to_face
            AvgCC2Fb = P_bf @ self.mesh.average_cell_to_face

            AvgCC2Fb = sdiag(alpha * (P_bf @ self.mesh.face_areas)) @ AvgCC2Fb
            self._AvgBC[ky] = AvgN2Fb.T @ AvgCC2Fb


Simulation2DCellCentred = Simulation2DCellCentered  # UK and US<|MERGE_RESOLUTION|>--- conflicted
+++ resolved
@@ -756,15 +756,6 @@
             # calculate alpha, beta, gamma at the boundary faces
             boundary_faces = mesh.boundary_faces
             top_v = np.max(mesh.nodes[:, -1])
-<<<<<<< HEAD
-            source_point = np.r_[middle[:-1], top_v]
-
-            r_vec = boundary_faces - source_point
-            r = np.linalg.norm(r_vec, axis=-1) + 1e-16
-            r_hat = r_vec / r[:, None]
-            r_dot_n = np.einsum("ij,ij->i", r_hat, boundary_normals)
-=======
->>>>>>> 80be6061
 
             if self.surface_faces is None:
                 # determine faces that are on the sides and bottom of the mesh...
