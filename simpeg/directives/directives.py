--- conflicted
+++ resolved
@@ -1,3119 +1,10 @@
-<<<<<<< HEAD
-from __future__ import annotations  # needed to use type operands in Python 3.8
-
-from datetime import datetime
-from pathlib import Path
-from typing import TYPE_CHECKING
-
-
-import numpy as np
-import matplotlib.pyplot as plt
-import warnings
-import os
-import scipy.sparse as sp
-
-from ..typing import RandomSeed
-
-from ..data_misfit import BaseDataMisfit
-from ..objective_function import BaseObjectiveFunction, ComboObjectiveFunction
-from ..maps import IdentityMap, Wires
-
-from ..regularization import (
-    WeightedLeastSquares,
-    BaseRegularization,
-    BaseSparse,
-    Smallness,
-    Sparse,
-    SparseSmallness,
-    PGIsmallness,
-    SmoothnessFirstOrder,
-    SparseSmoothness,
-    BaseSimilarityMeasure,
-)
-from ..utils import (
-    mkvc,
-    set_kwargs,
-    sdiag,
-    estimate_diagonal,
-    Zero,
-    eigenvalue_by_power_iteration,
-    validate_string,
-)
-
-
-from ..utils.code_utils import (
-    deprecate_class,
-    deprecate_property,
-    validate_type,
-    validate_integer,
-    validate_float,
-    validate_ndarray_with_shape,
-)
-
-
-def compute_JtJdiags(data_misfit, m):
-    if hasattr(data_misfit, "getJtJdiag"):
-        return data_misfit.getJtJdiag(m)
-    else:
-        jtj_diag_list = []
-        jtj_diag = np.zeros_like(m)
-
-        for dmisfit in data_misfit.objfcts:
-            if isinstance(dmisfit, ComboObjectiveFunction):
-                jtj_diag += compute_JtJdiags(dmisfit, m)
-
-            else:
-                jtj_diag_list.append(dmisfit.getJtJdiag(m))
-
-        for multiplier, diag in zip(data_misfit.multipliers, jtj_diag_list):
-            jtj_diag += multiplier * diag
-
-    return np.asarray(jtj_diag)
-
-
-if TYPE_CHECKING:
-    from ..simulation import BaseSimulation
-    from ..survey import BaseSurvey
-
-
-class InversionDirective:
-    """Base inversion directive class.
-
-    SimPEG directives initialize and update parameters used by the inversion algorithm;
-    e.g. setting the initial beta or updating the regularization. ``InversionDirective``
-    is a parent class responsible for connecting directives to the data misfit, regularization
-    and optimization defining the inverse problem.
-
-    Parameters
-    ----------
-    inversion : simpeg.inversion.BaseInversion, None
-        An SimPEG inversion object; i.e. an instance of :class:`simpeg.inversion.BaseInversion`.
-    dmisfit : simpeg.data_misfit.BaseDataMisfit, None
-        A data data misfit; i.e. an instance of :class:`simpeg.data_misfit.BaseDataMisfit`.
-    reg : simpeg.regularization.BaseRegularization, None
-        The regularization, or model objective function; i.e. an instance of :class:`simpeg.regularization.BaseRegularization`.
-    verbose : bool
-        Whether or not to print debugging information.
-    """
-
-    _REGISTRY = {}
-
-    _regPair = [WeightedLeastSquares, BaseRegularization, ComboObjectiveFunction]
-    _dmisfitPair = [BaseDataMisfit, ComboObjectiveFunction]
-
-    def __init__(self, inversion=None, dmisfit=None, reg=None, verbose=False, **kwargs):
-        # Raise error on deprecated arguments
-        if (key := "debug") in kwargs.keys():
-            raise TypeError(f"'{key}' property has been removed. Please use 'verbose'.")
-        self.inversion = inversion
-        self.dmisfit = dmisfit
-        self.reg = reg
-        self.verbose = verbose
-        set_kwargs(self, **kwargs)
-
-    @property
-    def verbose(self):
-        """Whether or not to print debugging information.
-
-        Returns
-        -------
-        bool
-        """
-        return self._verbose
-
-    @verbose.setter
-    def verbose(self, value):
-        self._verbose = validate_type("verbose", value, bool)
-
-    debug = deprecate_property(
-        verbose, "debug", "verbose", removal_version="0.19.0", error=True
-    )
-
-    @property
-    def inversion(self):
-        """Inversion object associated with the directive.
-
-        Returns
-        -------
-        simpeg.inversion.BaseInversion
-            The inversion associated with the directive.
-        """
-        if not hasattr(self, "_inversion"):
-            return None
-        return self._inversion
-
-    @inversion.setter
-    def inversion(self, i):
-        if getattr(self, "_inversion", None) is not None and i is not self.inversion:
-            warnings.warn(
-                "InversionDirective {0!s} has switched to a new inversion.".format(
-                    self.__class__.__name__
-                ),
-                stacklevel=2,
-            )
-        self._inversion = i
-
-    @property
-    def invProb(self):
-        """Inverse problem associated with the directive.
-
-        Returns
-        -------
-        simpeg.inverse_problem.BaseInvProblem
-            The inverse problem associated with the directive.
-        """
-        return self.inversion.invProb
-
-    @property
-    def opt(self):
-        """Optimization algorithm associated with the directive.
-
-        Returns
-        -------
-        simpeg.optimization.Minimize
-            Optimization algorithm associated with the directive.
-        """
-        return self.invProb.opt
-
-    @property
-    def reg(self) -> BaseObjectiveFunction:
-        """Regularization associated with the directive.
-
-        Returns
-        -------
-        simpeg.regularization.BaseRegularization
-            The regularization associated with the directive.
-        """
-        if getattr(self, "_reg", None) is None:
-            self.reg = self.invProb.reg  # go through the setter
-        return self._reg
-
-    @reg.setter
-    def reg(self, value):
-        if value is not None:
-            assert any(
-                [isinstance(value, regtype) for regtype in self._regPair]
-            ), "Regularization must be in {}, not {}".format(self._regPair, type(value))
-
-            if isinstance(value, WeightedLeastSquares):
-                value = 1 * value  # turn it into a combo objective function
-        self._reg = value
-
-    @property
-    def dmisfit(self) -> BaseObjectiveFunction:
-        """Data misfit associated with the directive.
-
-        Returns
-        -------
-        simpeg.data_misfit.BaseDataMisfit
-            The data misfit associated with the directive.
-        """
-        if getattr(self, "_dmisfit", None) is None:
-            self._dmisfit = self.invProb.dmisfit  # go through the setter
-        return self._dmisfit
-
-    @dmisfit.setter
-    def dmisfit(self, value):
-        if value is not None:
-            assert any(
-                [isinstance(value, dmisfittype) for dmisfittype in self._dmisfitPair]
-            ), "Misfit must be in {}, not {}".format(self._dmisfitPair, type(value))
-
-            if not isinstance(value, ComboObjectiveFunction):
-                value = 1 * value  # turn it into a combo objective function
-        self._dmisfit = value
-
-    @property
-    def survey(self) -> list["BaseSurvey"]:
-        """Return survey for all data misfits
-
-        Assuming that ``dmisfit`` is always a ``ComboObjectiveFunction``,
-        return a list containing the survey for each data misfit; i.e.
-        [survey1, survey2, ...]
-
-        Returns
-        -------
-        list of simpeg.survey.Survey
-            Survey for all data misfits.
-        """
-        return [objfcts.simulation.survey for objfcts in self.dmisfit.objfcts]
-
-    @property
-    def simulation(self) -> list["BaseSimulation"]:
-        """Return simulation for all data misfits.
-
-        Assuming that ``dmisfit`` is always a ``ComboObjectiveFunction``,
-        return a list containing the simulation for each data misfit; i.e.
-        [sim1, sim2, ...].
-
-        Returns
-        -------
-        list of simpeg.simulation.BaseSimulation
-            Simulation for all data misfits.
-        """
-        return [objfcts.simulation for objfcts in self.dmisfit.objfcts]
-
-    def initialize(self):
-        """Initialize inversion parameter(s) according to directive."""
-        pass
-
-    def endIter(self):
-        """Update inversion parameter(s) according to directive at end of iteration."""
-        pass
-
-    def finish(self):
-        """Update inversion parameter(s) according to directive at end of inversion."""
-        pass
-
-    def validate(self, directiveList=None):
-        """Validate directive.
-
-        The `validate` method returns ``True`` if the directive and its location within
-        the directives list does not encounter conflicts. Otherwise, an appropriate error
-        message is returned describing the conflict.
-
-        Parameters
-        ----------
-        directive_list : simpeg.directives.DirectiveList
-            List of directives used in the inversion.
-
-        Returns
-        -------
-        bool
-            Returns ``True`` if validated, otherwise an approriate error is returned.
-        """
-        return True
-
-
-class DirectiveList(object):
-    """Directives list
-
-    SimPEG directives initialize and update parameters used by the inversion algorithm;
-    e.g. setting the initial beta or updating the regularization. ``DirectiveList`` stores
-    the set of directives used in the inversion algorithm.
-
-    Parameters
-    ----------
-    directives : list of simpeg.directives.InversionDirective
-        List of directives.
-    inversion : simpeg.inversion.BaseInversion
-        The inversion associated with the directives list.
-    debug : bool
-        Whether or not to print debugging information.
-
-    """
-
-    def __init__(self, *directives, inversion=None, debug=False, **kwargs):
-        super().__init__(**kwargs)
-        self.dList = []
-        for d in directives:
-            assert isinstance(
-                d, InversionDirective
-            ), "All directives must be InversionDirectives not {}".format(type(d))
-            self.dList.append(d)
-        self.inversion = inversion
-        self.verbose = debug
-
-    @property
-    def debug(self):
-        """Whether or not to print debugging information
-
-        Returns
-        -------
-        bool
-        """
-        return getattr(self, "_debug", False)
-
-    @debug.setter
-    def debug(self, value):
-        for d in self.dList:
-            d.debug = value
-        self._debug = value
-
-    @property
-    def inversion(self):
-        """Inversion object associated with the directives list.
-
-        Returns
-        -------
-        simpeg.inversion.BaseInversion
-            The inversion associated with the directives list.
-        """
-        return getattr(self, "_inversion", None)
-
-    @inversion.setter
-    def inversion(self, i):
-        if self.inversion is i:
-            return
-        if getattr(self, "_inversion", None) is not None:
-            warnings.warn(
-                "{0!s} has switched to a new inversion.".format(
-                    self.__class__.__name__
-                ),
-                stacklevel=2,
-            )
-        for d in self.dList:
-            d.inversion = i
-        self._inversion = i
-
-    def call(self, ruleType):
-        if self.dList is None:
-            if self.verbose:
-                print("DirectiveList is None, no directives to call!")
-            return
-
-        directives = ["initialize", "endIter", "finish"]
-        assert ruleType in directives, 'Directive type must be in ["{0!s}"]'.format(
-            '", "'.join(directives)
-        )
-        for r in self.dList:
-            getattr(r, ruleType)()
-
-    def validate(self):
-        [directive.validate(self) for directive in self.dList]
-        return True
-
-
-class BaseBetaEstimator(InversionDirective):
-    """Base class for estimating initial trade-off parameter (beta).
-
-    This class has properties and methods inherited by directive classes which estimate
-    the initial trade-off parameter (beta). This class is not used directly to create
-    directives for the inversion.
-
-    Parameters
-    ----------
-    beta0_ratio : float
-        Desired ratio between data misfit and model objective function at initial beta iteration.
-    random_seed : None or :class:`~simpeg.typing.RandomSeed`, optional
-        Random seed used for random sampling. It can either be an int,
-        a predefined Numpy random number generator, or any valid input to
-        ``numpy.random.default_rng``.
-    seed : None or :class:`~simpeg.typing.RandomSeed`, optional
-
-        .. deprecated:: 0.23.0
-
-           Argument ``seed`` is deprecated in favor of ``random_seed`` and will
-           be removed in SimPEG v0.24.0.
-
-    """
-
-    def __init__(
-        self,
-        beta0_ratio=1.0,
-        random_seed: RandomSeed | None = None,
-        seed: RandomSeed | None = None,
-        **kwargs,
-    ):
-        super().__init__(**kwargs)
-        self.beta0_ratio = beta0_ratio
-
-        # Deprecate seed argument
-        if seed is not None:
-            if random_seed is not None:
-                raise TypeError(
-                    "Cannot pass both 'random_seed' and 'seed'."
-                    "'seed' has been deprecated and will be removed in "
-                    " SimPEG v0.24.0, please use 'random_seed' instead.",
-                )
-            warnings.warn(
-                "'seed' has been deprecated and will be removed in "
-                " SimPEG v0.24.0, please use 'random_seed' instead.",
-                FutureWarning,
-                stacklevel=2,
-            )
-            random_seed = seed
-        self.random_seed = random_seed
-
-    @property
-    def beta0_ratio(self):
-        """The estimated ratio is multiplied by this to obtain beta.
-
-        Returns
-        -------
-        float
-        """
-        return self._beta0_ratio
-
-    @beta0_ratio.setter
-    def beta0_ratio(self, value):
-        self._beta0_ratio = validate_float(
-            "beta0_ratio", value, min_val=0.0, inclusive_min=False
-        )
-
-    @property
-    def random_seed(self):
-        """Random seed to initialize with.
-
-        Returns
-        -------
-        int, numpy.random.Generator or None
-        """
-        return self._random_seed
-
-    @random_seed.setter
-    def random_seed(self, value):
-        try:
-            np.random.default_rng(value)
-        except TypeError as err:
-            msg = (
-                "Unable to initialize the random number generator with "
-                f"a {type(value).__name__}"
-            )
-            raise TypeError(msg) from err
-
-        self._random_seed = value
-
-    def validate(self, directive_list):
-        ind = [isinstance(d, BaseBetaEstimator) for d in directive_list.dList]
-        assert np.sum(ind) == 1, (
-            "Multiple directives for computing initial beta detected in directives list. "
-            "Only one directive can be used to set the initial beta."
-        )
-
-        return True
-
-    seed = deprecate_property(
-        random_seed,
-        "seed",
-        "random_seed",
-        removal_version="0.24.0",
-        future_warn=True,
-        error=False,
-    )
-
-
-class BetaEstimateMaxDerivative(BaseBetaEstimator):
-    r"""Estimate initial trade-off parameter (beta) using largest derivatives.
-
-    The initial trade-off parameter (beta) is estimated by scaling the ratio
-    between the largest derivatives in the gradient of the data misfit and
-    model objective function. The estimated trade-off parameter is used to
-    update the **beta** property in the associated :class:`simpeg.inverse_problem.BaseInvProblem`
-    object prior to running the inversion. A separate directive is used for updating the
-    trade-off parameter at successive beta iterations; see :class:`BetaSchedule`.
-
-    Parameters
-    ----------
-    beta0_ratio: float
-        Desired ratio between data misfit and model objective function at initial beta iteration.
-    random_seed : None or :class:`~simpeg.typing.RandomSeed`, optional
-        Random seed used for random sampling. It can either be an int,
-        a predefined Numpy random number generator, or any valid input to
-        ``numpy.random.default_rng``.
-    seed : None or :class:`~simpeg.typing.RandomSeed`, optional
-
-        .. deprecated:: 0.23.0
-
-           Argument ``seed`` is deprecated in favor of ``random_seed`` and will
-           be removed in SimPEG v0.24.0.
-
-    Notes
-    -----
-    Let :math:`\phi_d` represent the data misfit, :math:`\phi_m` represent the model
-    objective function and :math:`\mathbf{m_0}` represent the starting model. The first
-    model update is obtained by minimizing the a global objective function of the form:
-
-    .. math::
-        \phi (\mathbf{m_0}) = \phi_d (\mathbf{m_0}) + \beta_0 \phi_m (\mathbf{m_0})
-
-    where :math:`\beta_0` represents the initial trade-off parameter (beta).
-
-    We define :math:`\gamma` as the desired ratio between the data misfit and model objective
-    functions at the initial beta iteration (defined by the 'beta0_ratio' input argument).
-    Here, the initial trade-off parameter is computed according to:
-
-    .. math::
-        \beta_0 = \gamma \frac{| \nabla_m \phi_d (\mathbf{m_0}) |_{max}}{| \nabla_m \phi_m (\mathbf{m_0 + \delta m}) |_{max}}
-
-    where
-
-    .. math::
-        \delta \mathbf{m} = \frac{m_{max}}{\mu_{max}} \boldsymbol{\mu}
-
-    and :math:`\boldsymbol{\mu}` is a set of independent samples from the
-    continuous uniform distribution between 0 and 1.
-
-    """
-
-    def __init__(
-        self, beta0_ratio=1.0, random_seed: RandomSeed | None = None, **kwargs
-    ):
-        super().__init__(beta0_ratio=beta0_ratio, random_seed=random_seed, **kwargs)
-
-    def initialize(self):
-        rng = np.random.default_rng(seed=self.random_seed)
-
-        if self.verbose:
-            print("Calculating the beta0 parameter.")
-
-        m = self.invProb.model
-
-        x0 = rng.random(size=m.shape)
-        phi_d_deriv = np.abs(self.dmisfit.deriv(m)).max()
-        dm = x0 / x0.max() * m.max()
-        phi_m_deriv = np.abs(self.reg.deriv(m + dm)).max()
-
-        self.ratio = np.asarray(phi_d_deriv / phi_m_deriv)
-        self.beta0 = self.beta0_ratio * self.ratio
-        self.invProb.beta = self.beta0
-
-
-class BetaEstimateDerivative(BaseBetaEstimator):
-    r"""Estimate initial trade-off parameter (beta) using largest derivatives.
-
-    The initial trade-off parameter (beta) is estimated by scaling the ratio
-    between the largest derivatives in the gradient of the data misfit and
-    model objective function. The estimated trade-off parameter is used to
-    update the **beta** property in the associated :class:`simpeg.inverse_problem.BaseInvProblem`
-    object prior to running the inversion. A separate directive is used for updating the
-    trade-off parameter at successive beta iterations; see :class:`BetaSchedule`.
-
-    Parameters
-    ----------
-    beta0_ratio: float
-        Desired ratio between data misfit and model objective function at initial beta iteration.
-    seed : None or :class:`~simpeg.typing.RandomSeed`, optional
-        Random seed used for random sampling. It can either be an int,
-        a predefined Numpy random number generator, or any valid input to
-        ``numpy.random.default_rng``.
-
-    Notes
-    -----
-    Let :math:`\phi_d` represent the data misfit, :math:`\phi_m` represent the model
-    objective function and :math:`\mathbf{m_0}` represent the starting model. The first
-    model update is obtained by minimizing the a global objective function of the form:
-
-    .. math::
-        \phi (\mathbf{m_0}) = \phi_d (\mathbf{m_0}) + \beta_0 \phi_m (\mathbf{m_0})
-
-    where :math:`\beta_0` represents the initial trade-off parameter (beta).
-
-    We define :math:`\gamma` as the desired ratio between the data misfit and model objective
-    functions at the initial beta iteration (defined by the 'beta0_ratio' input argument).
-    Here, the initial trade-off parameter is computed according to:
-
-    .. math::
-        \beta_0 = \gamma \frac{| \nabla_m \phi_d (\mathbf{m_0}) |_{max}}{| \nabla_m \phi_m (\mathbf{m_0 + \delta m}) |_{max}}
-
-    where
-
-    .. math::
-        \delta \mathbf{m} = \frac{m_{max}}{\mu_{max}} \boldsymbol{\mu}
-
-    and :math:`\boldsymbol{\mu}` is a set of independent samples from the
-    continuous uniform distribution between 0 and 1.
-
-    """
-
-    def __init__(self, beta0_ratio=1.0, seed: RandomSeed | None = None, **kwargs):
-        super().__init__(beta0_ratio=beta0_ratio, seed=seed, **kwargs)
-
-    def initialize(self):
-        rng = np.random.default_rng(seed=self.random_seed)
-
-        if self.verbose:
-            print("Calculating the beta0 parameter.")
-
-        m = self.invProb.model
-
-        x0 = rng.random(size=m.shape)
-        phi_d_deriv = self.dmisfit.deriv2(m, x0)
-        t = np.dot(x0, phi_d_deriv)
-        reg = self.reg.deriv2(m, v=x0)
-        b = np.dot(x0, reg)
-        self.ratio = np.asarray(t / b)
-        self.beta0 = self.beta0_ratio * self.ratio
-        self.invProb.beta = self.beta0
-
-
-class BetaEstimate_ByEig(BaseBetaEstimator):
-    r"""Estimate initial trade-off parameter (beta) by power iteration.
-
-    The initial trade-off parameter (beta) is estimated by scaling the ratio
-    between the largest eigenvalue in the second derivative of the data
-    misfit and the model objective function. The largest eigenvalues are estimated
-    using the power iteration method; see :func:`simpeg.utils.eigenvalue_by_power_iteration`.
-    The estimated trade-off parameter is used to update the **beta** property in the
-    associated :class:`simpeg.inverse_problem.BaseInvProblem` object prior to running the inversion.
-    Note that a separate directive is used for updating the trade-off parameter at successive
-    beta iterations; see :class:`BetaSchedule`.
-
-    Parameters
-    ----------
-    beta0_ratio: float
-        Desired ratio between data misfit and model objective function at initial beta iteration.
-    n_pw_iter : int
-        Number of power iterations used to estimate largest eigenvalues.
-    random_seed : None or :class:`~simpeg.typing.RandomSeed`, optional
-        Random seed used for random sampling. It can either be an int,
-        a predefined Numpy random number generator, or any valid input to
-        ``numpy.random.default_rng``.
-    seed : None or :class:`~simpeg.typing.RandomSeed`, optional
-
-        .. deprecated:: 0.23.0
-
-           Argument ``seed`` is deprecated in favor of ``random_seed`` and will
-           be removed in SimPEG v0.24.0.
-
-    Notes
-    -----
-    Let :math:`\phi_d` represent the data misfit, :math:`\phi_m` represent the model
-    objective function and :math:`\mathbf{m_0}` represent the starting model. The first
-    model update is obtained by minimizing the a global objective function of the form:
-
-    .. math::
-        \phi (\mathbf{m_0}) = \phi_d (\mathbf{m_0}) + \beta_0 \phi_m (\mathbf{m_0})
-
-    where :math:`\beta_0` represents the initial trade-off parameter (beta).
-    Let :math:`\gamma` define the desired ratio between the data misfit and model
-    objective functions at the initial beta iteration (defined by the 'beta0_ratio' input argument).
-    Using the power iteration approach, our initial trade-off parameter is given by:
-
-    .. math::
-        \beta_0 = \gamma \frac{\lambda_d}{\lambda_m}
-
-    where :math:`\lambda_d` as the largest eigenvalue of the Hessian of the data misfit, and
-    :math:`\lambda_m` as the largest eigenvalue of the Hessian of the model objective function.
-    For each Hessian, the largest eigenvalue is computed using power iteration. The input
-    parameter 'n_pw_iter' sets the number of power iterations used in the estimate.
-
-    For a description of the power iteration approach for estimating the larges eigenvalue,
-    see :func:`simpeg.utils.eigenvalue_by_power_iteration`.
-
-    """
-
-    def __init__(
-        self,
-        beta0_ratio=1.0,
-        n_pw_iter=4,
-        random_seed: RandomSeed | None = None,
-        seed: RandomSeed | None = None,
-        **kwargs,
-    ):
-        super().__init__(
-            beta0_ratio=beta0_ratio, random_seed=random_seed, seed=seed, **kwargs
-        )
-
-        self.n_pw_iter = n_pw_iter
-
-    @property
-    def n_pw_iter(self):
-        """Number of power iterations for estimating largest eigenvalues.
-
-        Returns
-        -------
-        int
-            Number of power iterations for estimating largest eigenvalues.
-        """
-        return self._n_pw_iter
-
-    @n_pw_iter.setter
-    def n_pw_iter(self, value):
-        self._n_pw_iter = validate_integer("n_pw_iter", value, min_val=1)
-
-    def initialize(self):
-        rng = np.random.default_rng(seed=self.random_seed)
-
-        if self.verbose:
-            print("Calculating the beta0 parameter.")
-
-        m = self.invProb.model
-
-        dm_eigenvalue = eigenvalue_by_power_iteration(
-            self.dmisfit,
-            m,
-            n_pw_iter=self.n_pw_iter,
-            random_seed=rng,
-        )
-        reg_eigenvalue = eigenvalue_by_power_iteration(
-            self.reg,
-            m,
-            n_pw_iter=self.n_pw_iter,
-            random_seed=rng,
-        )
-
-        self.ratio = np.asarray(dm_eigenvalue / reg_eigenvalue)
-        self.beta0 = self.beta0_ratio * self.ratio
-        self.invProb.beta = self.beta0
-
-
-class BetaSchedule(InversionDirective):
-    """Reduce trade-off parameter (beta) at successive iterations using a cooling schedule.
-
-    Updates the **beta** property in the associated :class:`simpeg.inverse_problem.BaseInvProblem`
-    while the inversion is running.
-    For linear least-squares problems, the optimization problem can be solved in a
-    single step and the cooling rate can be set to *1*. For non-linear optimization
-    problems, multiple steps are required obtain the minimizer for a fixed trade-off
-    parameter. In this case, the cooling rate should be larger than 1.
-
-    Parameters
-    ----------
-    coolingFactor : float
-        The factor by which the trade-off parameter is decreased when updated.
-        The preexisting value of the trade-off parameter is divided by the cooling factor.
-    coolingRate : int
-        Sets the number of successive iterations before the trade-off parameter is reduced.
-        Use *1* for linear least-squares optimization problems. Use *2* for weakly non-linear
-        optimization problems. Use *3* for general non-linear optimization problems.
-
-    """
-
-    def __init__(self, coolingFactor=8.0, coolingRate=3, **kwargs):
-        super().__init__(**kwargs)
-        self.coolingFactor = coolingFactor
-        self.coolingRate = coolingRate
-
-    @property
-    def coolingFactor(self):
-        """Beta is divided by this value every `coolingRate` iterations.
-
-        Returns
-        -------
-        float
-        """
-        return self._coolingFactor
-
-    @coolingFactor.setter
-    def coolingFactor(self, value):
-        self._coolingFactor = validate_float(
-            "coolingFactor", value, min_val=0.0, inclusive_min=False
-        )
-
-    @property
-    def coolingRate(self):
-        """Cool after this number of iterations.
-
-        Returns
-        -------
-        int
-        """
-        return self._coolingRate
-
-    @coolingRate.setter
-    def coolingRate(self, value):
-        self._coolingRate = validate_integer("coolingRate", value, min_val=1)
-
-    def endIter(self):
-        if self.opt.iter > 0 and self.opt.iter % self.coolingRate == 0:
-            if self.verbose:
-                print(
-                    "BetaSchedule is cooling Beta. Iteration: {0:d}".format(
-                        self.opt.iter
-                    )
-                )
-            self.invProb.beta /= self.coolingFactor
-
-
-class AlphasSmoothEstimate_ByEig(InversionDirective):
-    """
-    Estimate the alphas multipliers for the smoothness terms of the regularization
-    as a multiple of the ratio between the highest eigenvalue of the
-    smallness term and the highest eigenvalue of each smoothness term of the regularization.
-    The highest eigenvalue are estimated through power iterations and Rayleigh quotient.
-    """
-
-    def __init__(
-        self,
-        alpha0_ratio=1.0,
-        n_pw_iter=4,
-        random_seed: RandomSeed | None = None,
-        seed: RandomSeed | None = None,
-        **kwargs,
-    ):
-        super().__init__(**kwargs)
-        self.alpha0_ratio = alpha0_ratio
-        self.n_pw_iter = n_pw_iter
-
-        # Deprecate seed argument
-        if seed is not None:
-            if random_seed is not None:
-                raise TypeError(
-                    "Cannot pass both 'random_seed' and 'seed'."
-                    "'seed' has been deprecated and will be removed in "
-                    " SimPEG v0.24.0, please use 'random_seed' instead.",
-                )
-            warnings.warn(
-                "'seed' has been deprecated and will be removed in "
-                " SimPEG v0.24.0, please use 'random_seed' instead.",
-                FutureWarning,
-                stacklevel=2,
-            )
-            random_seed = seed
-        self.random_seed = random_seed
-
-    @property
-    def alpha0_ratio(self):
-        """the estimated Alpha_smooth is multiplied by this ratio (int or array).
-
-        Returns
-        -------
-        numpy.ndarray
-        """
-        return self._alpha0_ratio
-
-    @alpha0_ratio.setter
-    def alpha0_ratio(self, value):
-        self._alpha0_ratio = validate_ndarray_with_shape(
-            "alpha0_ratio", value, shape=("*",)
-        )
-
-    @property
-    def n_pw_iter(self):
-        """Number of power iterations for estimation.
-
-        Returns
-        -------
-        int
-        """
-        return self._n_pw_iter
-
-    @n_pw_iter.setter
-    def n_pw_iter(self, value):
-        self._n_pw_iter = validate_integer("n_pw_iter", value, min_val=1)
-
-    @property
-    def random_seed(self):
-        """Random seed to initialize with.
-
-        Returns
-        -------
-        int, numpy.random.Generator or None
-        """
-        return self._random_seed
-
-    @random_seed.setter
-    def random_seed(self, value):
-        try:
-            np.random.default_rng(value)
-        except TypeError as err:
-            msg = (
-                "Unable to initialize the random number generator with "
-                f"a {type(value).__name__}"
-            )
-            raise TypeError(msg) from err
-        self._random_seed = value
-
-    seed = deprecate_property(
-        random_seed,
-        "seed",
-        "random_seed",
-        removal_version="0.24.0",
-        future_warn=True,
-        error=False,
-    )
-
-    def initialize(self):
-        """"""
-        rng = np.random.default_rng(seed=self.random_seed)
-
-        smoothness = []
-        smallness = []
-        parents = {}
-        for regobjcts in self.reg.objfcts:
-            if isinstance(regobjcts, ComboObjectiveFunction):
-                objfcts = regobjcts.objfcts
-            else:
-                objfcts = [regobjcts]
-
-            for obj in objfcts:
-                if isinstance(
-                    obj,
-                    (
-                        Smallness,
-                        SparseSmallness,
-                        PGIsmallness,
-                    ),
-                ):
-                    smallness += [obj]
-
-                elif isinstance(obj, (SmoothnessFirstOrder, SparseSmoothness)):
-                    parents[obj] = regobjcts
-                    smoothness += [obj]
-
-        if len(smallness) == 0:
-            raise UserWarning(
-                "Directive 'AlphasSmoothEstimate_ByEig' requires a regularization with at least one Small instance."
-            )
-
-        smallness_eigenvalue = eigenvalue_by_power_iteration(
-            smallness[0],
-            self.invProb.model,
-            n_pw_iter=self.n_pw_iter,
-            random_seed=rng,
-        )
-
-        self.alpha0_ratio = self.alpha0_ratio * np.ones(len(smoothness))
-
-        if len(self.alpha0_ratio) != len(smoothness):
-            raise ValueError(
-                f"Input values for 'alpha0_ratio' should be of len({len(smoothness)}). Provided {self.alpha0_ratio}"
-            )
-
-        alphas = []
-        for user_alpha, obj in zip(self.alpha0_ratio, smoothness):
-            smooth_i_eigenvalue = eigenvalue_by_power_iteration(
-                obj,
-                self.invProb.model,
-                n_pw_iter=self.n_pw_iter,
-                random_seed=rng,
-            )
-            ratio = smallness_eigenvalue / smooth_i_eigenvalue
-
-            mtype = obj._multiplier_pair
-
-            new_alpha = getattr(parents[obj], mtype) * user_alpha * ratio
-            setattr(parents[obj], mtype, new_alpha)
-            alphas += [new_alpha]
-
-        if self.verbose:
-            print(f"Alpha scales: {alphas}")
-
-
-class ScalingMultipleDataMisfits_ByEig(InversionDirective):
-    """
-    For multiple data misfits only: multiply each data misfit term
-    by the inverse of its highest eigenvalue and then
-    normalize the sum of the data misfit multipliers to one.
-    The highest eigenvalue are estimated through power iterations and Rayleigh quotient.
-    """
-
-    def __init__(
-        self,
-        chi0_ratio=None,
-        n_pw_iter=4,
-        random_seed: RandomSeed | None = None,
-        seed: RandomSeed | None = None,
-        **kwargs,
-    ):
-        super().__init__(**kwargs)
-        self.chi0_ratio = chi0_ratio
-        self.n_pw_iter = n_pw_iter
-
-        # Deprecate seed argument
-        if seed is not None:
-            if random_seed is not None:
-                raise TypeError(
-                    "Cannot pass both 'random_seed' and 'seed'."
-                    "'seed' has been deprecated and will be removed in "
-                    " SimPEG v0.24.0, please use 'random_seed' instead.",
-                )
-            warnings.warn(
-                "'seed' has been deprecated and will be removed in "
-                " SimPEG v0.24.0, please use 'random_seed' instead.",
-                FutureWarning,
-                stacklevel=2,
-            )
-            random_seed = seed
-        self.random_seed = random_seed
-
-    @property
-    def chi0_ratio(self):
-        """the estimated Alpha_smooth is multiplied by this ratio (int or array)
-
-        Returns
-        -------
-        numpy.ndarray
-        """
-        return self._chi0_ratio
-
-    @chi0_ratio.setter
-    def chi0_ratio(self, value):
-        if value is not None:
-            value = validate_ndarray_with_shape("chi0_ratio", value, shape=("*",))
-        self._chi0_ratio = value
-
-    @property
-    def n_pw_iter(self):
-        """Number of power iterations for estimation.
-
-        Returns
-        -------
-        int
-        """
-        return self._n_pw_iter
-
-    @n_pw_iter.setter
-    def n_pw_iter(self, value):
-        self._n_pw_iter = validate_integer("n_pw_iter", value, min_val=1)
-
-    @property
-    def random_seed(self):
-        """Random seed to initialize with
-
-        Returns
-        -------
-        int, numpy.random.Generator or None
-        """
-        return self._random_seed
-
-    @random_seed.setter
-    def random_seed(self, value):
-        try:
-            np.random.default_rng(value)
-        except TypeError as err:
-            msg = (
-                "Unable to initialize the random number generator with "
-                f"a {type(value).__name__}"
-            )
-            raise TypeError(msg) from err
-        self._random_seed = value
-
-    seed = deprecate_property(
-        random_seed,
-        "seed",
-        "random_seed",
-        removal_version="0.24.0",
-        future_warn=True,
-        error=False,
-    )
-
-    def initialize(self):
-        """"""
-        rng = np.random.default_rng(seed=self.random_seed)
-
-        if self.verbose:
-            print("Calculating the scaling parameter.")
-
-        if (
-            getattr(self.dmisfit, "objfcts", None) is None
-            or len(self.dmisfit.objfcts) == 1
-        ):
-            raise TypeError(
-                "ScalingMultipleDataMisfits_ByEig only applies to joint inversion"
-            )
-
-        ndm = len(self.dmisfit.objfcts)
-        if self.chi0_ratio is not None:
-            self.chi0_ratio = self.chi0_ratio * np.ones(ndm)
-        else:
-            self.chi0_ratio = self.dmisfit.multipliers
-
-        m = self.invProb.model
-
-        dm_eigenvalue_list = []
-        for dm in self.dmisfit.objfcts:
-            dm_eigenvalue_list += [
-                eigenvalue_by_power_iteration(dm, m, random_seed=rng)
-            ]
-
-        self.chi0 = self.chi0_ratio / np.r_[dm_eigenvalue_list]
-        self.chi0 = self.chi0 / np.sum(self.chi0)
-        self.dmisfit.multipliers = self.chi0
-
-        if self.verbose:
-            print("Scale Multipliers: ", self.dmisfit.multipliers)
-
-
-class JointScalingSchedule(InversionDirective):
-    """
-    For multiple data misfits only: rebalance each data misfit term
-    during the inversion when some datasets are fit, and others not
-    using the ratios of current misfits and their respective target.
-    It implements the strategy described in https://doi.org/10.1093/gji/ggaa378.
-    """
-
-    def __init__(
-        self, warmingFactor=1.0, chimax=1e10, chimin=1e-10, update_rate=1, **kwargs
-    ):
-        super().__init__(**kwargs)
-        self.mode = 1
-        self.warmingFactor = warmingFactor
-        self.chimax = chimax
-        self.chimin = chimin
-        self.update_rate = update_rate
-
-    @property
-    def mode(self):
-        """The type of update to perform.
-
-        Returns
-        -------
-        {1, 2}
-        """
-        return self._mode
-
-    @mode.setter
-    def mode(self, value):
-        self._mode = validate_integer("mode", value, min_val=1, max_val=2)
-
-    @property
-    def warmingFactor(self):
-        """Factor to adjust scaling of the data misfits by.
-
-        Returns
-        -------
-        float
-        """
-        return self._warmingFactor
-
-    @warmingFactor.setter
-    def warmingFactor(self, value):
-        self._warmingFactor = validate_float(
-            "warmingFactor", value, min_val=0.0, inclusive_min=False
-        )
-
-    @property
-    def chimax(self):
-        """Maximum chi factor.
-
-        Returns
-        -------
-        float
-        """
-        return self._chimax
-
-    @chimax.setter
-    def chimax(self, value):
-        self._chimax = validate_float("chimax", value, min_val=0.0, inclusive_min=False)
-
-    @property
-    def chimin(self):
-        """Minimum chi factor.
-
-        Returns
-        -------
-        float
-        """
-        return self._chimin
-
-    @chimin.setter
-    def chimin(self, value):
-        self._chimin = validate_float("chimin", value, min_val=0.0, inclusive_min=False)
-
-    @property
-    def update_rate(self):
-        """Will update the data misfit scalings after this many iterations.
-
-        Returns
-        -------
-        int
-        """
-        return self._update_rate
-
-    @update_rate.setter
-    def update_rate(self, value):
-        self._update_rate = validate_integer("update_rate", value, min_val=1)
-
-    def initialize(self):
-        if (
-            getattr(self.dmisfit, "objfcts", None) is None
-            or len(self.dmisfit.objfcts) == 1
-        ):
-            raise TypeError("JointScalingSchedule only applies to joint inversion")
-
-        targetclass = np.r_[
-            [
-                isinstance(dirpart, MultiTargetMisfits)
-                for dirpart in self.inversion.directiveList.dList
-            ]
-        ]
-        if ~np.any(targetclass):
-            self.DMtarget = None
-        else:
-            self.targetclass = np.where(targetclass)[0][-1]
-            self.DMtarget = self.inversion.directiveList.dList[
-                self.targetclass
-            ].DMtarget
-
-        if self.verbose:
-            print("Initial data misfit scales: ", self.dmisfit.multipliers)
-
-    def endIter(self):
-        self.dmlist = self.inversion.directiveList.dList[self.targetclass].dmlist
-
-        if np.any(self.dmlist < self.DMtarget):
-            self.mode = 2
-        else:
-            self.mode = 1
-
-        if self.opt.iter > 0 and self.opt.iter % self.update_rate == 0:
-            if self.mode == 2:
-                if np.all(np.r_[self.dmisfit.multipliers] > self.chimin) and np.all(
-                    np.r_[self.dmisfit.multipliers] < self.chimax
-                ):
-                    indx = self.dmlist > self.DMtarget
-                    if np.any(indx):
-                        multipliers = self.warmingFactor * np.median(
-                            self.DMtarget[~indx] / self.dmlist[~indx]
-                        )
-                        if np.sum(indx) == 1:
-                            indx = np.where(indx)[0][0]
-                        self.dmisfit.multipliers[indx] *= multipliers
-                        self.dmisfit.multipliers /= np.sum(self.dmisfit.multipliers)
-
-                        if self.verbose:
-                            print("Updating scaling for data misfits by ", multipliers)
-                            print("New scales:", self.dmisfit.multipliers)
-
-
-class TargetMisfit(InversionDirective):
-    """
-    ... note:: Currently this target misfit is not set up for joint inversion.
-    Check out MultiTargetMisfits
-    """
-
-    def __init__(self, target=None, phi_d_star=None, chifact=1.0, **kwargs):
-        super().__init__(**kwargs)
-        self.chifact = chifact
-        self.phi_d_star = phi_d_star
-        if phi_d_star is not None and target is not None:
-            raise AttributeError("Attempted to set both target and phi_d_star.")
-        if target is not None:
-            self.target = target
-
-    @property
-    def target(self):
-        """The target value for the data misfit
-
-        Returns
-        -------
-        float
-        """
-        if getattr(self, "_target", None) is None:
-            self._target = self.chifact * self.phi_d_star
-        return self._target
-
-    @target.setter
-    def target(self, val):
-        self._target = validate_float("target", val, min_val=0.0, inclusive_min=False)
-
-    @property
-    def chifact(self):
-        """The a multiplier for the target data misfit value.
-
-        The target value is `chifact` times `phi_d_star`
-
-        Returns
-        -------
-        float
-        """
-        return self._chifact
-
-    @chifact.setter
-    def chifact(self, value):
-        self._chifact = validate_float(
-            "chifact", value, min_val=0.0, inclusive_min=False
-        )
-        self._target = None
-
-    @property
-    def phi_d_star(self):
-        """The target phi_d value for the data misfit.
-
-        The target value is `chifact` times `phi_d_star`
-
-        Returns
-        -------
-        float
-        """
-        # phid = ||dpred - dobs||^2
-        if self._phi_d_star is None:
-            nD = 0
-            for survey in self.survey:
-                nD += survey.nD
-            self._phi_d_star = nD
-        return self._phi_d_star
-
-    @phi_d_star.setter
-    def phi_d_star(self, value):
-        # phid = ||dpred - dobs||^2
-        if value is not None:
-            value = validate_float(
-                "phi_d_star", value, min_val=0.0, inclusive_min=False
-            )
-        self._phi_d_star = value
-        self._target = None
-
-    def endIter(self):
-        if self.invProb.phi_d < self.target:
-            self.opt.stopNextIteration = True
-            self.print_final_misfit()
-
-    def print_final_misfit(self):
-        if self.opt.print_type == "ubc":
-            self.opt.print_target = (
-                ">> Target misfit: %.1f (# of data) is achieved"
-            ) % (self.target)
-
-
-class MultiTargetMisfits(InversionDirective):
-    def __init__(
-        self,
-        WeightsInTarget=False,
-        chifact=1.0,
-        phi_d_star=None,
-        TriggerSmall=True,
-        chiSmall=1.0,
-        phi_ms_star=None,
-        TriggerTheta=False,
-        ToleranceTheta=1.0,
-        distance_norm=np.inf,
-        **kwargs,
-    ):
-        super().__init__(**kwargs)
-
-        self.WeightsInTarget = WeightsInTarget
-        # Chi factor for Geophsyical Data Misfit
-        self.chifact = chifact
-        self.phi_d_star = phi_d_star
-
-        # Chifact for Clustering/Smallness
-        self.TriggerSmall = TriggerSmall
-        self.chiSmall = chiSmall
-        self.phi_ms_star = phi_ms_star
-
-        # Tolerance for parameters difference with their priors
-        self.TriggerTheta = TriggerTheta  # deactivated by default
-        self.ToleranceTheta = ToleranceTheta
-        self.distance_norm = distance_norm
-
-        self._DM = False
-        self._CL = False
-        self._DP = False
-
-    @property
-    def WeightsInTarget(self):
-        """Whether to account for weights in the petrophysical misfit.
-
-        Returns
-        -------
-        bool
-        """
-        return self._WeightsInTarget
-
-    @WeightsInTarget.setter
-    def WeightsInTarget(self, value):
-        self._WeightsInTarget = validate_type("WeightsInTarget", value, bool)
-
-    @property
-    def chifact(self):
-        """The a multiplier for the target Geophysical data misfit value.
-
-        The target value is `chifact` times `phi_d_star`
-
-        Returns
-        -------
-        numpy.ndarray
-        """
-        return self._chifact
-
-    @chifact.setter
-    def chifact(self, value):
-        self._chifact = validate_ndarray_with_shape("chifact", value, shape=("*",))
-        self._DMtarget = None
-
-    @property
-    def phi_d_star(self):
-        """The target phi_d value for the Geophysical data misfit.
-
-        The target value is `chifact` times `phi_d_star`
-
-        Returns
-        -------
-        float
-        """
-        # phid = || dpred - dobs||^2
-        if getattr(self, "_phi_d_star", None) is None:
-            # Check if it is a ComboObjective
-            if isinstance(self.dmisfit, ComboObjectiveFunction):
-                value = np.r_[[survey.nD for survey in self.survey]]
-            else:
-                value = np.r_[[self.survey.nD]]
-            self._phi_d_star = value
-            self._DMtarget = None
-
-        return self._phi_d_star
-
-    @phi_d_star.setter
-    def phi_d_star(self, value):
-        # phid =|| dpred - dobs||^2
-        if value is not None:
-            value = validate_ndarray_with_shape("phi_d_star", value, shape=("*",))
-        self._phi_d_star = value
-        self._DMtarget = None
-
-    @property
-    def chiSmall(self):
-        """The a multiplier for the target petrophysical misfit value.
-
-        The target value is `chiSmall` times `phi_ms_star`
-
-        Returns
-        -------
-        float
-        """
-        return self._chiSmall
-
-    @chiSmall.setter
-    def chiSmall(self, value):
-        self._chiSmall = validate_float("chiSmall", value)
-        self._CLtarget = None
-
-    @property
-    def phi_ms_star(self):
-        """The target value for the petrophysical data misfit.
-
-        The target value is `chiSmall` times `phi_ms_star`
-
-        Returns
-        -------
-        float
-        """
-        return self._phi_ms_star
-
-    @phi_ms_star.setter
-    def phi_ms_star(self, value):
-        if value is not None:
-            value = validate_float("phi_ms_star", value)
-        self._phi_ms_star = value
-        self._CLtarget = None
-
-    @property
-    def TriggerSmall(self):
-        """Whether to trigger the smallness misfit test.
-
-        Returns
-        -------
-        bool
-        """
-        return self._TriggerSmall
-
-    @TriggerSmall.setter
-    def TriggerSmall(self, value):
-        self._TriggerSmall = validate_type("TriggerSmall", value, bool)
-
-    @property
-    def TriggerTheta(self):
-        """Whether to trigger the GMM misfit test.
-
-        Returns
-        -------
-        bool
-        """
-        return self._TriggerTheta
-
-    @TriggerTheta.setter
-    def TriggerTheta(self, value):
-        self._TriggerTheta = validate_type("TriggerTheta", value, bool)
-
-    @property
-    def ToleranceTheta(self):
-        """Target value for the GMM misfit.
-
-        Returns
-        -------
-        float
-        """
-        return self._ToleranceTheta
-
-    @ToleranceTheta.setter
-    def ToleranceTheta(self, value):
-        self._ToleranceTheta = validate_float("ToleranceTheta", value, min_val=0.0)
-
-    @property
-    def distance_norm(self):
-        """Distance norm to use for GMM misfit measure.
-
-        Returns
-        -------
-        float
-        """
-        return self._distance_norm
-
-    @distance_norm.setter
-    def distance_norm(self, value):
-        self._distance_norm = validate_float("distance_norm", value, min_val=0.0)
-
-    def initialize(self):
-        self.dmlist = np.r_[[dmis(self.invProb.model) for dmis in self.dmisfit.objfcts]]
-
-        if getattr(self.invProb.reg.objfcts[0], "objfcts", None) is not None:
-            smallness = np.r_[
-                [
-                    (
-                        np.r_[
-                            i,
-                            j,
-                            isinstance(regpart, PGIsmallness),
-                        ]
-                    )
-                    for i, regobjcts in enumerate(self.invProb.reg.objfcts)
-                    for j, regpart in enumerate(regobjcts.objfcts)
-                ]
-            ]
-            if smallness[smallness[:, 2] == 1][:, :2].size == 0:
-                warnings.warn(
-                    "There is no PGI regularization. Smallness target is turned off (TriggerSmall flag)",
-                    stacklevel=2,
-                )
-                self.smallness = -1
-                self.pgi_smallness = None
-
-            else:
-                self.smallness = smallness[smallness[:, 2] == 1][:, :2][0]
-                self.pgi_smallness = self.invProb.reg.objfcts[
-                    self.smallness[0]
-                ].objfcts[self.smallness[1]]
-
-                if self.verbose:
-                    print(
-                        type(
-                            self.invProb.reg.objfcts[self.smallness[0]].objfcts[
-                                self.smallness[1]
-                            ]
-                        )
-                    )
-
-            self._regmode = 1
-
-        else:
-            smallness = np.r_[
-                [
-                    (
-                        np.r_[
-                            j,
-                            isinstance(regpart, PGIsmallness),
-                        ]
-                    )
-                    for j, regpart in enumerate(self.invProb.reg.objfcts)
-                ]
-            ]
-            if smallness[smallness[:, 1] == 1][:, :1].size == 0:
-                if self.TriggerSmall:
-                    warnings.warn(
-                        "There is no PGI regularization. Smallness target is turned off (TriggerSmall flag).",
-                        stacklevel=2,
-                    )
-                    self.TriggerSmall = False
-                self.smallness = -1
-            else:
-                self.smallness = smallness[smallness[:, 1] == 1][:, :1][0]
-                self.pgi_smallness = self.invProb.reg.objfcts[self.smallness[0]]
-
-                if self.verbose:
-                    print(type(self.invProb.reg.objfcts[self.smallness[0]]))
-
-            self._regmode = 2
-
-    @property
-    def DM(self):
-        """Whether the geophysical data misfit target was satisfied.
-
-        Returns
-        -------
-        bool
-        """
-        return self._DM
-
-    @property
-    def CL(self):
-        """Whether the petrophysical misfit target was satisified.
-
-        Returns
-        -------
-        bool
-        """
-        return self._CL
-
-    @property
-    def DP(self):
-        """Whether the GMM misfit was below the threshold.
-
-        Returns
-        -------
-        bool
-        """
-        return self._DP
-
-    @property
-    def AllStop(self):
-        """Whether all target misfit values have been met.
-
-        Returns
-        -------
-        bool
-        """
-
-        return self.DM and self.CL and self.DP
-
-    @property
-    def DMtarget(self):
-        if getattr(self, "_DMtarget", None) is None:
-            self._DMtarget = self.chifact * self.phi_d_star
-        return self._DMtarget
-
-    @DMtarget.setter
-    def DMtarget(self, val):
-        self._DMtarget = val
-
-    @property
-    def CLtarget(self):
-        if not getattr(self.pgi_smallness, "approx_eval", True):
-            # if nonlinear prior, compute targer numerically at each GMM update
-            samples, _ = self.pgi_smallness.gmm.sample(
-                len(self.pgi_smallness.gmm.cell_volumes)
-            )
-            self.phi_ms_star = self.pgi_smallness(
-                mkvc(samples), externalW=self.WeightsInTarget
-            )
-
-            self._CLtarget = self.chiSmall * self.phi_ms_star
-
-        elif getattr(self, "_CLtarget", None) is None:
-            # phid = ||dpred - dobs||^2
-            if self.phi_ms_star is None:
-                # Expected value is number of active cells * number of physical
-                # properties
-                self.phi_ms_star = len(self.invProb.model)
-
-            self._CLtarget = self.chiSmall * self.phi_ms_star
-
-        return self._CLtarget
-
-    @property
-    def CLnormalizedConstant(self):
-        if ~self.WeightsInTarget:
-            return 1.0
-        elif np.any(self.smallness == -1):
-            return np.sum(
-                sp.csr_matrix.diagonal(self.invProb.reg.objfcts[0].W) ** 2.0
-            ) / len(self.invProb.model)
-        else:
-            return np.sum(sp.csr_matrix.diagonal(self.pgi_smallness.W) ** 2.0) / len(
-                self.invProb.model
-            )
-
-    @CLtarget.setter
-    def CLtarget(self, val):
-        self._CLtarget = val
-
-    def phims(self):
-        if np.any(self.smallness == -1):
-            return self.invProb.reg.objfcts[0](self.invProb.model)
-        else:
-            return (
-                self.pgi_smallness(
-                    self.invProb.model, external_weights=self.WeightsInTarget
-                )
-                / self.CLnormalizedConstant
-            )
-
-    def ThetaTarget(self):
-        maxdiff = 0.0
-
-        for i in range(self.invProb.reg.gmm.n_components):
-            meandiff = np.linalg.norm(
-                (self.invProb.reg.gmm.means_[i] - self.invProb.reg.gmmref.means_[i])
-                / self.invProb.reg.gmmref.means_[i],
-                ord=self.distance_norm,
-            )
-            maxdiff = np.maximum(maxdiff, meandiff)
-
-            if (
-                self.invProb.reg.gmm.covariance_type == "full"
-                or self.invProb.reg.gmm.covariance_type == "spherical"
-            ):
-                covdiff = np.linalg.norm(
-                    (
-                        self.invProb.reg.gmm.covariances_[i]
-                        - self.invProb.reg.gmmref.covariances_[i]
-                    )
-                    / self.invProb.reg.gmmref.covariances_[i],
-                    ord=self.distance_norm,
-                )
-            else:
-                covdiff = np.linalg.norm(
-                    (
-                        self.invProb.reg.gmm.covariances_
-                        - self.invProb.reg.gmmref.covariances_
-                    )
-                    / self.invProb.reg.gmmref.covariances_,
-                    ord=self.distance_norm,
-                )
-            maxdiff = np.maximum(maxdiff, covdiff)
-
-            pidiff = np.linalg.norm(
-                [
-                    (
-                        self.invProb.reg.gmm.weights_[i]
-                        - self.invProb.reg.gmmref.weights_[i]
-                    )
-                    / self.invProb.reg.gmmref.weights_[i]
-                ],
-                ord=self.distance_norm,
-            )
-            maxdiff = np.maximum(maxdiff, pidiff)
-=======
 """
 Backward compatibility with the ``simpeg.directives.directives`` submodule.
->>>>>>> 80be6061
 
 This file will be deleted when the ``simpeg.directives.directives`` submodule is
 removed.
 """
 
-<<<<<<< HEAD
-    def endIter(self):
-        self._DM = False
-        self._CL = True
-        self._DP = True
-        self.dmlist = np.r_[[dmis(self.invProb.model) for dmis in self.dmisfit.objfcts]]
-        self.targetlist = np.r_[
-            [dm < tgt for dm, tgt in zip(self.dmlist, self.DMtarget)]
-        ]
-
-        if np.all(self.targetlist):
-            self._DM = True
-
-        if self.TriggerSmall and np.any(self.smallness != -1):
-            if self.phims() > self.CLtarget:
-                self._CL = False
-
-        if self.TriggerTheta:
-            if self.ThetaTarget() > self.ToleranceTheta:
-                self._DP = False
-
-        if self.verbose:
-            message = "geophys. misfits: " + "; ".join(
-                map(
-                    str,
-                    [
-                        "{0} (target {1} [{2}])".format(val, tgt, cond)
-                        for val, tgt, cond in zip(
-                            np.round(self.dmlist, 1),
-                            np.round(self.DMtarget, 1),
-                            self.targetlist,
-                        )
-                    ],
-                )
-            )
-            if self.TriggerSmall:
-                message += (
-                    " | smallness misfit: {0:.1f} (target: {1:.1f} [{2}])".format(
-                        self.phims(), self.CLtarget, self.CL
-                    )
-                )
-            if self.TriggerTheta:
-                message += " | GMM parameters within tolerance: {}".format(self.DP)
-            print(message)
-
-        if self.AllStop:
-            self.opt.stopNextIteration = True
-            if self.verbose:
-                print("All targets have been reached")
-
-
-class SaveEveryIteration(InversionDirective):
-    """SaveEveryIteration
-
-    This directive saves an array at each iteration. The default
-    directory is the current directory and the models are saved as
-    ``InversionModel-YYYY-MM-DD-HH-MM-iter.npy``
-    """
-
-    def __init__(self, directory=".", name="InversionModel", **kwargs):
-        super().__init__(**kwargs)
-        self.directory = directory
-        self.name = name
-
-    @property
-    def directory(self):
-        """Directory to save results in.
-
-        Returns
-        -------
-        str
-        """
-        return self._directory
-
-    @directory.setter
-    def directory(self, value):
-        value = validate_string("directory", value)
-        fullpath = os.path.abspath(os.path.expanduser(value))
-
-        if not os.path.isdir(fullpath):
-            os.mkdir(fullpath)
-        self._directory = value
-
-    @property
-    def name(self):
-        """Root of the filename to be saved.
-
-        Returns
-        -------
-        str
-        """
-        return self._name
-
-    @name.setter
-    def name(self, value):
-        self._name = validate_string("name", value)
-
-    @property
-    def fileName(self):
-        if getattr(self, "_fileName", None) is None:
-            self._fileName = "{0!s}-{1!s}".format(
-                self.name, datetime.now().strftime("%Y-%m-%d-%H-%M")
-            )
-        return self._fileName
-
-
-class SaveModelEveryIteration(SaveEveryIteration):
-    """SaveModelEveryIteration
-
-    This directive saves the model as a numpy array at each iteration. The
-    default directory is the current directoy and the models are saved as
-    ``InversionModel-YYYY-MM-DD-HH-MM-iter.npy``
-    """
-
-    def initialize(self):
-        print(
-            "simpeg.SaveModelEveryIteration will save your models as: "
-            "'{0!s}###-{1!s}.npy'".format(self.directory + os.path.sep, self.fileName)
-        )
-
-    def endIter(self):
-        np.save(
-            "{0!s}{1:03d}-{2!s}".format(
-                self.directory + os.path.sep, self.opt.iter, self.fileName
-            ),
-            self.opt.xc,
-        )
-
-
-class SaveOutputEveryIteration(SaveEveryIteration):
-    """SaveOutputEveryIteration"""
-
-    def __init__(self, save_txt=True, **kwargs):
-        super().__init__(**kwargs)
-
-        self.save_txt = save_txt
-
-    @property
-    def save_txt(self):
-        """Whether to save the output as a text file.
-
-        Returns
-        -------
-        bool
-        """
-        return self._save_txt
-
-    @save_txt.setter
-    def save_txt(self, value):
-        self._save_txt = validate_type("save_txt", value, bool)
-
-    def initialize(self):
-        if self.save_txt is True:
-            print(
-                "simpeg.SaveOutputEveryIteration will save your inversion "
-                "progress as: '###-{0!s}.txt'".format(self.fileName)
-            )
-            f = open(self.fileName + ".txt", "w")
-            header = "  #     beta     phi_d     phi_m   phi_m_small     phi_m_smoomth_x     phi_m_smoomth_y     phi_m_smoomth_z      phi\n"
-            f.write(header)
-            f.close()
-
-        # Create a list of each
-
-        self.beta = []
-        self.phi_d = []
-        self.phi_m = []
-        self.phi_m_small = []
-        self.phi_m_smooth_x = []
-        self.phi_m_smooth_y = []
-        self.phi_m_smooth_z = []
-        self.phi = []
-
-    def endIter(self):
-        phi_s, phi_x, phi_y, phi_z = 0, 0, 0, 0
-
-        for reg in self.reg.objfcts:
-            if isinstance(reg, Sparse):
-                i_s, i_x, i_y, i_z = 0, 1, 2, 3
-            else:
-                i_s, i_x, i_y, i_z = 0, 1, 3, 5
-            if getattr(reg, "alpha_s", None):
-                phi_s += reg.objfcts[i_s](self.invProb.model) * reg.alpha_s
-            if getattr(reg, "alpha_x", None):
-                phi_x += reg.objfcts[i_x](self.invProb.model) * reg.alpha_x
-
-            if reg.regularization_mesh.dim > 1 and getattr(reg, "alpha_y", None):
-                phi_y += reg.objfcts[i_y](self.invProb.model) * reg.alpha_y
-            if reg.regularization_mesh.dim > 2 and getattr(reg, "alpha_z", None):
-                phi_z += reg.objfcts[i_z](self.invProb.model) * reg.alpha_z
-
-        self.beta.append(self.invProb.beta)
-        self.phi_d.append(self.invProb.phi_d)
-        self.phi_m.append(self.invProb.phi_m)
-        self.phi_m_small.append(phi_s)
-        self.phi_m_smooth_x.append(phi_x)
-        self.phi_m_smooth_y.append(phi_y)
-        self.phi_m_smooth_z.append(phi_z)
-        self.phi.append(self.opt.f)
-
-        if self.save_txt:
-            f = open(self.fileName + ".txt", "a")
-            f.write(
-                " {0:3d} {1:1.4e} {2:1.4e} {3:1.4e} {4:1.4e} {5:1.4e} "
-                "{6:1.4e}  {7:1.4e}  {8:1.4e}\n".format(
-                    self.opt.iter,
-                    self.beta[self.opt.iter - 1],
-                    self.phi_d[self.opt.iter - 1],
-                    self.phi_m[self.opt.iter - 1],
-                    self.phi_m_small[self.opt.iter - 1],
-                    self.phi_m_smooth_x[self.opt.iter - 1],
-                    self.phi_m_smooth_y[self.opt.iter - 1],
-                    self.phi_m_smooth_z[self.opt.iter - 1],
-                    self.phi[self.opt.iter - 1],
-                )
-            )
-            f.close()
-
-    def load_results(self):
-        results = np.loadtxt(self.fileName + str(".txt"), comments="#")
-        self.beta = results[:, 1]
-        self.phi_d = results[:, 2]
-        self.phi_m = results[:, 3]
-        self.phi_m_small = results[:, 4]
-        self.phi_m_smooth_x = results[:, 5]
-        self.phi_m_smooth_y = results[:, 6]
-        self.phi_m_smooth_z = results[:, 7]
-
-        self.phi_m_smooth = (
-            self.phi_m_smooth_x + self.phi_m_smooth_y + self.phi_m_smooth_z
-        )
-
-        self.f = results[:, 7]
-
-        self.target_misfit = self.invProb.dmisfit.simulation.survey.nD
-        self.i_target = None
-
-        if self.invProb.phi_d < self.target_misfit:
-            i_target = 0
-            while self.phi_d[i_target] > self.target_misfit:
-                i_target += 1
-            self.i_target = i_target
-
-    def plot_misfit_curves(
-        self,
-        fname=None,
-        dpi=300,
-        plot_small_smooth=False,
-        plot_phi_m=True,
-        plot_small=False,
-        plot_smooth=False,
-    ):
-        self.target_misfit = np.sum([dmis.nD for dmis in self.invProb.dmisfit.objfcts])
-        self.i_target = None
-
-        if self.invProb.phi_d < self.target_misfit:
-            i_target = 0
-            while self.phi_d[i_target] > self.target_misfit:
-                i_target += 1
-            self.i_target = i_target
-
-        fig = plt.figure(figsize=(5, 2))
-        ax = plt.subplot(111)
-        ax_1 = ax.twinx()
-        ax.semilogy(
-            np.arange(len(self.phi_d)), self.phi_d, "k-", lw=2, label=r"$\phi_d$"
-        )
-
-        if plot_phi_m:
-            ax_1.semilogy(
-                np.arange(len(self.phi_d)), self.phi_m, "r", lw=2, label=r"$\phi_m$"
-            )
-
-        if plot_small_smooth or plot_small:
-            ax_1.semilogy(
-                np.arange(len(self.phi_d)), self.phi_m_small, "ro", label="small"
-            )
-        if plot_small_smooth or plot_smooth:
-            ax_1.semilogy(
-                np.arange(len(self.phi_d)), self.phi_m_smooth_x, "rx", label="smooth_x"
-            )
-            ax_1.semilogy(
-                np.arange(len(self.phi_d)), self.phi_m_smooth_y, "rx", label="smooth_y"
-            )
-            ax_1.semilogy(
-                np.arange(len(self.phi_d)), self.phi_m_smooth_z, "rx", label="smooth_z"
-            )
-
-        ax.legend(loc=1)
-        ax_1.legend(loc=2)
-
-        ax.plot(
-            np.r_[ax.get_xlim()[0], ax.get_xlim()[1]],
-            np.ones(2) * self.target_misfit,
-            "k:",
-        )
-        ax.set_xlabel("Iteration")
-        ax.set_ylabel(r"$\phi_d$")
-        ax_1.set_ylabel(r"$\phi_m$", color="r")
-        ax_1.tick_params(axis="y", which="both", colors="red")
-
-        plt.show()
-        if fname is not None:
-            fig.savefig(fname, dpi=dpi)
-
-    def plot_tikhonov_curves(self, fname=None, dpi=200):
-        self.target_misfit = self.invProb.dmisfit.simulation.survey.nD
-        self.i_target = None
-
-        if self.invProb.phi_d < self.target_misfit:
-            i_target = 0
-            while self.phi_d[i_target] > self.target_misfit:
-                i_target += 1
-            self.i_target = i_target
-
-        fig = plt.figure(figsize=(5, 8))
-        ax1 = plt.subplot(311)
-        ax2 = plt.subplot(312)
-        ax3 = plt.subplot(313)
-
-        ax1.plot(self.beta, self.phi_d, "k-", lw=2, ms=4)
-        ax1.set_xlim(np.hstack(self.beta).min(), np.hstack(self.beta).max())
-        ax1.set_xlabel(r"$\beta$", fontsize=14)
-        ax1.set_ylabel(r"$\phi_d$", fontsize=14)
-
-        ax2.plot(self.beta, self.phi_m, "k-", lw=2)
-        ax2.set_xlim(np.hstack(self.beta).min(), np.hstack(self.beta).max())
-        ax2.set_xlabel(r"$\beta$", fontsize=14)
-        ax2.set_ylabel(r"$\phi_m$", fontsize=14)
-
-        ax3.plot(self.phi_m, self.phi_d, "k-", lw=2)
-        ax3.set_xlim(np.hstack(self.phi_m).min(), np.hstack(self.phi_m).max())
-        ax3.set_xlabel(r"$\phi_m$", fontsize=14)
-        ax3.set_ylabel(r"$\phi_d$", fontsize=14)
-
-        if self.i_target is not None:
-            ax1.plot(self.beta[self.i_target], self.phi_d[self.i_target], "k*", ms=10)
-            ax2.plot(self.beta[self.i_target], self.phi_m[self.i_target], "k*", ms=10)
-            ax3.plot(self.phi_m[self.i_target], self.phi_d[self.i_target], "k*", ms=10)
-
-        for ax in [ax1, ax2, ax3]:
-            ax.set_xscale("linear")
-            ax.set_yscale("linear")
-        plt.tight_layout()
-        plt.show()
-        if fname is not None:
-            fig.savefig(fname, dpi=dpi)
-
-
-class SaveOutputDictEveryIteration(SaveEveryIteration):
-    """
-    Saves inversion parameters at every iteration.
-    """
-
-    # Initialize the output dict
-    def __init__(self, saveOnDisk=False, **kwargs):
-        super().__init__(**kwargs)
-        self.saveOnDisk = saveOnDisk
-
-    @property
-    def saveOnDisk(self):
-        """Whether to save the output dict to disk.
-
-        Returns
-        -------
-        bool
-        """
-        return self._saveOnDisk
-
-    @saveOnDisk.setter
-    def saveOnDisk(self, value):
-        self._saveOnDisk = validate_type("saveOnDisk", value, bool)
-
-    def initialize(self):
-        self.outDict = {}
-        if self.saveOnDisk:
-            print(
-                "simpeg.SaveOutputDictEveryIteration will save your inversion progress as dictionary: '###-{0!s}.npz'".format(
-                    self.fileName
-                )
-            )
-
-    def endIter(self):
-        # regCombo = ["phi_ms", "phi_msx"]
-
-        # if self.simulation[0].mesh.dim >= 2:
-        #     regCombo += ["phi_msy"]
-
-        # if self.simulation[0].mesh.dim == 3:
-        #     regCombo += ["phi_msz"]
-
-        # Initialize the output dict
-        iterDict = {}
-
-        # Save the data.
-        iterDict["iter"] = self.opt.iter
-        iterDict["beta"] = self.invProb.beta
-        iterDict["phi_d"] = self.invProb.phi_d
-        iterDict["phi_m"] = self.invProb.phi_m
-
-        # for label, fcts in zip(regCombo, self.reg.objfcts[0].objfcts):
-        #     iterDict[label] = fcts(self.invProb.model)
-
-        iterDict["f"] = self.opt.f
-        iterDict["m"] = self.invProb.model
-        iterDict["dpred"] = self.invProb.dpred
-
-        for reg in self.reg.objfcts:
-            if isinstance(reg, Sparse):
-                for reg_part, norm in zip(reg.objfcts, reg.norms):
-                    reg_name = f"{type(reg_part).__name__}"
-                    if hasattr(reg_part, "orientation"):
-                        reg_name = reg_part.orientation + " " + reg_name
-                    iterDict[reg_name + ".irls_threshold"] = reg_part.irls_threshold
-                    iterDict[reg_name + ".norm"] = norm
-
-        # Save the file as a npz
-        if self.saveOnDisk:
-            np.savez("{:03d}-{:s}".format(self.opt.iter, self.fileName), iterDict)
-
-        self.outDict[self.opt.iter] = iterDict
-
-
-@deprecate_class(removal_version="0.24.0", error=False)
-class Update_IRLS(InversionDirective):
-    f_old = 0
-    f_min_change = 1e-2
-    beta_tol = 1e-1
-    beta_ratio_l2 = None
-    prctile = 100
-    chifact_start = 1.0
-    chifact_target = 1.0
-
-    # Solving parameter for IRLS (mode:2)
-    irls_iteration = 0
-    minGNiter = 1
-    iterStart = 0
-    sphericalDomain = False
-
-    # Beta schedule
-    ComboObjFun = False
-    mode = 1
-    coolEpsOptimized = True
-    coolEps_p = True
-    coolEps_q = True
-    floorEps_p = 1e-8
-    floorEps_q = 1e-8
-    coolEpsFact = 1.2
-    silent = False
-    fix_Jmatrix = False
-
-    def __init__(
-        self,
-        max_irls_iterations=20,
-        max_beta_iterations=20,
-        update_beta=True,
-        beta_search=False,
-        coolingFactor=2.0,
-        coolingRate=1,
-        **kwargs,
-    ):
-        super().__init__(**kwargs)
-        self.max_irls_iterations = max_irls_iterations
-        self.max_beta_iterations = max_beta_iterations
-        self.update_beta = update_beta
-        self.beta_search = beta_search
-        self.coolingFactor = coolingFactor
-        self.coolingRate = coolingRate
-
-    @property
-    def max_irls_iterations(self):
-        """Maximum irls iterations.
-
-        Returns
-        -------
-        int
-        """
-        return self._max_irls_iterations
-
-    @max_irls_iterations.setter
-    def max_irls_iterations(self, value):
-        self._max_irls_iterations = validate_integer(
-            "max_irls_iterations", value, min_val=0
-        )
-
-    @property
-    def max_beta_iterations(self):
-        """Maximum beta iterations.
-
-        Returns
-        -------
-        int
-        """
-        return self._max_beta_iterations
-
-    @max_beta_iterations.setter
-    def max_beta_iterations(self, value):
-        self._max_beta_iterations = validate_integer(
-            "max_beta_iterations", value, min_val=0
-        )
-
-    @property
-    def coolingFactor(self):
-        """Beta is divided by this value every `coolingRate` iterations.
-
-        Returns
-        -------
-        float
-        """
-        return self._coolingFactor
-
-    @coolingFactor.setter
-    def coolingFactor(self, value):
-        self._coolingFactor = validate_float(
-            "coolingFactor", value, min_val=0.0, inclusive_min=False
-        )
-
-    @property
-    def coolingRate(self):
-        """Cool after this number of iterations.
-
-        Returns
-        -------
-        int
-        """
-        return self._coolingRate
-
-    @coolingRate.setter
-    def coolingRate(self, value):
-        self._coolingRate = validate_integer("coolingRate", value, min_val=1)
-
-    @property
-    def update_beta(self):
-        """Whether to update beta.
-
-        Returns
-        -------
-        bool
-        """
-        return self._update_beta
-
-    @update_beta.setter
-    def update_beta(self, value):
-        self._update_beta = validate_type("update_beta", value, bool)
-
-    @property
-    def beta_search(self):
-        """Whether to do a beta search.
-
-        Returns
-        -------
-        bool
-        """
-        return self._beta_search
-
-    @beta_search.setter
-    def beta_search(self, value):
-        self._beta_search = validate_type("beta_search", value, bool)
-
-    @property
-    def target(self):
-        if getattr(self, "_target", None) is None:
-            nD = 0
-            for survey in self.survey:
-                nD += survey.nD
-
-            self._target = nD * self.chifact_target
-
-        return self._target
-
-    @target.setter
-    def target(self, val):
-        self._target = val
-
-    @property
-    def start(self):
-        if getattr(self, "_start", None) is None:
-            if isinstance(self.survey, list):
-                self._start = 0
-                for survey in self.survey:
-                    self._start += survey.nD * self.chifact_start
-
-            else:
-                self._start = self.survey.nD * self.chifact_start
-        return self._start
-
-    @start.setter
-    def start(self, val):
-        self._start = val
-
-    def initialize(self):
-        if self.mode == 1:
-            self.norms = []
-            for reg in self.reg.objfcts:
-
-                if not isinstance(reg, Sparse):
-                    continue
-
-                self.norms.append(reg.norms)
-                reg.norms = [2.0 for obj in reg.objfcts]
-                reg.model = self.invProb.model
-
-        # Update the model used by the regularization
-        for reg in self.reg.objfcts:
-            if not isinstance(reg, Sparse):
-                continue
-
-            reg.model = self.invProb.model
-
-        if self.sphericalDomain:
-            self.angleScale()
-
-    def endIter(self):
-        if self.sphericalDomain:
-            self.angleScale()
-
-        # Check if misfit is within the tolerance, otherwise scale beta
-        if np.all(
-            [
-                np.abs(1.0 - self.invProb.phi_d / self.target) > self.beta_tol,
-                self.update_beta,
-                self.mode != 1,
-            ]
-        ):
-            ratio = self.target / self.invProb.phi_d
-
-            if ratio > 1:
-                ratio = np.mean([2.0, ratio])
-            else:
-                ratio = np.mean([0.75, ratio])
-
-            self.invProb.beta = self.invProb.beta * ratio
-
-            if np.all([self.mode != 1, self.beta_search]):
-                print("Beta search step")
-                # self.update_beta = False
-                # Re-use previous model and continue with new beta
-                self.invProb.model = self.reg.objfcts[0].model
-                self.opt.xc = self.reg.objfcts[0].model
-                self.opt.iter -= 1
-                return
-
-        elif np.all([self.mode == 1, self.opt.iter % self.coolingRate == 0]):
-            self.invProb.beta = self.invProb.beta / self.coolingFactor
-
-        # After reaching target misfit with l2-norm, switch to IRLS (mode:2)
-        if np.all([self.invProb.phi_d < self.start, self.mode == 1]):
-            self.start_irls()
-
-        # Only update after GN iterations
-        if np.all(
-            [(self.opt.iter - self.iterStart) % self.minGNiter == 0, self.mode != 1]
-        ):
-            if self.stopping_criteria():
-                self.opt.stopNextIteration = True
-                return
-
-            # Print to screen
-            for reg in self.reg.objfcts:
-                if not isinstance(reg, Sparse):
-                    continue
-
-                for obj in reg.objfcts:
-                    if isinstance(reg, (Sparse, BaseSparse)):
-                        obj.irls_threshold = obj.irls_threshold / self.coolEpsFact
-
-            self.irls_iteration += 1
-
-            # Reset the regularization matrices so that it is
-            # recalculated for current model. Do it to all levels of comboObj
-            for reg in self.reg.objfcts:
-                if not isinstance(reg, Sparse):
-                    continue
-
-                reg.update_weights(reg.model)
-
-            self.update_beta = True
-            self.invProb.phi_m_last = self.reg(self.invProb.model)
-
-    def start_irls(self):
-        if not self.silent:
-            print(
-                "Reached starting chifact with l2-norm regularization:"
-                + " Start IRLS steps..."
-            )
-
-        self.mode = 2
-
-        if getattr(self.opt, "iter", None) is None:
-            self.iterStart = 0
-        else:
-            self.iterStart = self.opt.iter
-
-        self.invProb.phi_m_last = self.reg(self.invProb.model)
-
-        # Either use the supplied irls_threshold, or fix base on distribution of
-        # model values
-        for reg in self.reg.objfcts:
-            if not isinstance(reg, Sparse):
-                continue
-
-            for obj in reg.objfcts:
-                threshold = np.percentile(
-                    np.abs(obj.mapping * obj._delta_m(self.invProb.model)), self.prctile
-                )
-                if isinstance(obj, SmoothnessFirstOrder):
-                    threshold /= reg.regularization_mesh.base_length
-
-                obj.irls_threshold = threshold
-
-        # Re-assign the norms supplied by user l2 -> lp
-        for reg, norms in zip(self.reg.objfcts, self.norms):
-            if not isinstance(reg, Sparse):
-
-                continue
-            reg.norms = norms
-
-            if not self.silent:
-                print("irls_threshold " + str(reg.objfcts[0].irls_threshold))
-
-        # Save l2-model
-        self.invProb.l2model = self.invProb.model.copy()
-
-        # Print to screen
-        for reg in self.reg.objfcts:
-            if not isinstance(reg, Sparse):
-                continue
-            if not self.silent:
-                print("irls_threshold " + str(reg.objfcts[0].irls_threshold))
-
-    def angleScale(self):
-        """
-        Update the scales used by regularization for the
-        different block of models
-        """
-        # Currently implemented for MVI-S only
-        for reg in self.reg.objfcts:
-            if hasattr(reg, "units") and reg.units == "amplitude":
-                max_amp = abs(reg.objfcts[0].f_m(self.invProb.model)).max()
-
-        for reg in self.reg.objfcts:
-            if hasattr(reg, "units") and reg.units == "radian":
-                reg.set_weights(
-                    angle_scale=np.ones(reg.mapping.shape[0]) * max_amp / np.pi
-                )
-
-    def validate(self, directiveList):
-        dList = directiveList.dList
-        self_ind = dList.index(self)
-        lin_precond_ind = [isinstance(d, UpdatePreconditioner) for d in dList]
-
-        if any(lin_precond_ind):
-            assert lin_precond_ind.index(True) > self_ind, (
-                "The directive 'UpdatePreconditioner' must be after Update_IRLS "
-                "in the directiveList"
-            )
-        else:
-            warnings.warn(
-                "Without a Linear preconditioner, convergence may be slow. "
-                "Consider adding `Directives.UpdatePreconditioner` to your "
-                "directives list",
-                stacklevel=2,
-            )
-        return True
-
-    def stopping_criteria(self):
-        """
-        Check for stopping criteria of max_irls_iteration or minimum change.
-        """
-        if self.opt.iter > self.max_beta_iterations:
-            print("Reached max beta iterations.")
-            self.opt.stopNextIteration = True
-            return
-
-        phim_new = 0
-        for reg in self.reg.objfcts:
-            if isinstance(reg, (Sparse, BaseSparse)):
-                reg.model = self.invProb.model
-                phim_new += reg(reg.model)
-
-        # Check for maximum number of IRLS cycles1
-        if self.irls_iteration == self.max_irls_iterations:
-            if not self.silent:
-                print(
-                    "Reach maximum number of IRLS cycles:"
-                    + " {0:d}".format(self.max_irls_iterations)
-                )
-            return True
-
-        # Check if the function has changed enough
-        f_change = np.abs(self.f_old - phim_new) / (self.f_old + 1e-12)
-        if np.all(
-            [
-                f_change < self.f_min_change,
-                self.irls_iteration > 1,
-                np.abs(1.0 - self.invProb.phi_d / self.target) < self.beta_tol,
-            ]
-        ):
-            print("Minimum decrease in regularization." + "End of IRLS")
-            return True
-
-        self.f_old = phim_new
-
-        return False
-
-
-class UpdatePreconditioner(InversionDirective):
-    """
-    Create a Jacobi preconditioner for the linear problem
-    """
-
-    def __init__(self, update_every_iteration=True, **kwargs):
-        super().__init__(**kwargs)
-        self.update_every_iteration = update_every_iteration
-
-    @property
-    def update_every_iteration(self):
-        """Whether to update the preconditioner at every iteration.
-
-        Returns
-        -------
-        bool
-        """
-        return self._update_every_iteration
-
-    @update_every_iteration.setter
-    def update_every_iteration(self, value):
-        self._update_every_iteration = validate_type(
-            "update_every_iteration", value, bool
-        )
-
-    def initialize(self):
-        # Create the pre-conditioner
-        regDiag = np.zeros_like(self.invProb.model)
-        m = self.invProb.model
-
-        for multiplier, reg in self.reg:
-            # Check if regularization has a projection
-            rdg = reg.deriv2(m)
-            if not isinstance(rdg, Zero):
-                regDiag += multiplier * rdg.diagonal()
-
-        JtJdiag = compute_JtJdiags(self.dmisfit, self.invProb.model)
-
-        diagA = JtJdiag + self.invProb.beta * regDiag
-        diagA[diagA != 0] = diagA[diagA != 0] ** -1.0
-        PC = sdiag((diagA))
-
-        self.opt.approxHinv = PC
-
-    def endIter(self):
-        # Cool the threshold parameter
-        if self.update_every_iteration is False:
-            return
-
-        # Create the pre-conditioner
-        regDiag = np.zeros_like(self.invProb.model)
-        m = self.invProb.model
-
-        for multiplier, reg in self.reg:
-            # Check if regularization has a projection
-            regDiag += multiplier * reg.deriv2(m).diagonal()
-
-        JtJdiag = compute_JtJdiags(self.dmisfit, m)
-
-        diagA = JtJdiag + self.invProb.beta * regDiag
-        diagA[diagA != 0] = diagA[diagA != 0] ** -1.0
-        PC = sdiag((diagA))
-        self.opt.approxHinv = PC
-
-
-class Update_Wj(InversionDirective):
-    """
-    Create approx-sensitivity base weighting using the probing method
-    """
-
-    def __init__(self, k=None, itr=None, **kwargs):
-        self.k = k
-        self.itr = itr
-        super().__init__(**kwargs)
-
-    @property
-    def k(self):
-        """Number of probing cycles for the estimator.
-
-        Returns
-        -------
-        int
-        """
-        return self._k
-
-    @k.setter
-    def k(self, value):
-        if value is not None:
-            value = validate_integer("k", value, min_val=1)
-        self._k = value
-
-    @property
-    def itr(self):
-        """Which iteration to update the sensitivity.
-
-        Will always update if `None`.
-
-        Returns
-        -------
-        int or None
-        """
-        return self._itr
-
-    @itr.setter
-    def itr(self, value):
-        if value is not None:
-            value = validate_integer("itr", value, min_val=1)
-        self._itr = value
-
-    def endIter(self):
-        if self.itr is None or self.itr == self.opt.iter:
-            m = self.invProb.model
-            if self.k is None:
-                self.k = int(self.survey.nD / 10)
-
-            def JtJv(v):
-                Jv = self.simulation.Jvec(m, v)
-
-                return self.simulation.Jtvec(m, Jv)
-
-            JtJdiag = estimate_diagonal(JtJv, len(m), k=self.k)
-            JtJdiag = JtJdiag / max(JtJdiag)
-
-            self.reg.wght = JtJdiag
-
-
-class UpdateSensitivityWeights(InversionDirective):
-    r"""
-    Sensitivity weighting for linear and non-linear least-squares inverse problems.
-
-    This directive computes the root-mean squared sensitivities for the
-    forward simulation(s) attached to the inverse problem, then truncates
-    and scales the result to create cell weights which are applied in the regularization.
-    The underlying theory is provided below in the `Notes` section.
-
-    This directive **requires** that the map for the regularization function is either
-    class:`simpeg.maps.Wires` or class:`simpeg.maps.Identity`. In other words, the
-    sensitivity weighting cannot be applied for parametric inversion. In addition,
-    the simulation(s) connected to the inverse problem **must** have a ``getJ`` or
-    ``getJtJdiag`` method.
-
-    This directive's place in the :class:`DirectivesList` **must** be
-    before any directives which update the preconditioner for the inverse problem
-    (i.e. :class:`UpdatePreconditioner`), and **must** be before any directives that
-    estimate the starting trade-off parameter (i.e. :class:`EstimateBeta_ByEig`
-    and :class:`EstimateBetaMaxDerivative`).
-
-    Parameters
-    ----------
-    every_iteration : bool
-        When ``True``, update sensitivity weighting at every model update; non-linear problems.
-        When ``False``, create sensitivity weights for starting model only; linear problems.
-    threshold : float
-        Threshold value for smallest weighting value.
-    threshold_method : {'amplitude', 'global', 'percentile'}
-        Threshold method for how `threshold_value` is applied:
-
-            - amplitude:
-                the smallest root-mean squared sensitivity is a fractional percent of the largest value; must be between 0 and 1.
-            - global:
-                `threshold_value` is added to the cell weights prior to normalization; must be greater than 0.
-            - percentile:
-                the smallest root-mean squared sensitivity is set using percentile threshold; must be between 0 and 100.
-
-    normalization_method : {'maximum', 'min_value', None}
-        Normalization method applied to sensitivity weights.
-
-        Options are:
-
-            - maximum:
-                sensitivity weights are normalized by the largest value such that the largest weight is equal to 1.
-            - minimum:
-                sensitivity weights are normalized by the smallest value, after thresholding, such that the smallest weights are equal to 1.
-            - ``None``:
-                normalization is not applied.
-
-    Notes
-    -----
-    Let :math:`\mathbf{J}` represent the Jacobian. To create sensitivity weights, root-mean squared (RMS) sensitivities
-    :math:`\mathbf{s}` are computed by summing the squares of the rows of the Jacobian:
-
-    .. math::
-        \mathbf{s} = \Bigg [ \sum_i \, \mathbf{J_{i, \centerdot }}^2 \, \Bigg ]^{1/2}
-
-    The dynamic range of RMS sensitivities can span many orders of magnitude. When computing sensitivity
-    weights, thresholding is generally applied to set a minimum value.
-
-    **Thresholding:**
-
-    If **global** thresholding is applied, we add a constant :math:`\tau` to the RMS sensitivities:
-
-    .. math::
-        \mathbf{\tilde{s}} = \mathbf{s} + \tau
-
-    In the case of **percentile** thresholding, we let :math:`s_{\%}` represent a given percentile.
-    Thresholding to set a minimum value is applied as follows:
-
-    .. math::
-        \tilde{s}_j = \begin{cases}
-        s_j \;\; for \;\; s_j \geq s_{\%} \\
-        s_{\%} \;\; for \;\; s_j < s_{\%}
-        \end{cases}
-
-    If **absolute** thresholding is applied, we define :math:`\eta` as a fractional percent.
-    In this case, thresholding is applied as follows:
-
-    .. math::
-        \tilde{s}_j = \begin{cases}
-        s_j \;\; for \;\; s_j \geq \eta s_{max} \\
-        \eta s_{max} \;\; for \;\; s_j < \eta s_{max}
-        \end{cases}
-    """
-
-    def __init__(
-        self,
-        every_iteration=False,
-        threshold_value=1e-12,
-        threshold_method="amplitude",
-        normalization_method="maximum",
-        **kwargs,
-    ):
-        # Raise errors on deprecated arguments
-        if (key := "everyIter") in kwargs.keys():
-            raise TypeError(
-                f"'{key}' property has been removed. Please use 'every_iteration'.",
-            )
-        if (key := "threshold") in kwargs.keys():
-            raise TypeError(
-                f"'{key}' property has been removed. Please use 'threshold_value'.",
-            )
-        if (key := "normalization") in kwargs.keys():
-            raise TypeError(
-                f"'{key}' property has been removed. "
-                "Please define normalization using 'normalization_method'.",
-            )
-
-        super().__init__(**kwargs)
-
-        self.every_iteration = every_iteration
-        self.threshold_value = threshold_value
-        self.threshold_method = threshold_method
-        self.normalization_method = normalization_method
-
-    @property
-    def every_iteration(self):
-        """Update sensitivity weights when model is updated.
-
-        When ``True``, update sensitivity weighting at every model update; non-linear problems.
-        When ``False``, create sensitivity weights for starting model only; linear problems.
-
-        Returns
-        -------
-        bool
-        """
-        return self._every_iteration
-
-    @every_iteration.setter
-    def every_iteration(self, value):
-        self._every_iteration = validate_type("every_iteration", value, bool)
-
-    everyIter = deprecate_property(
-        every_iteration,
-        "everyIter",
-        "every_iteration",
-        removal_version="0.20.0",
-        error=True,
-    )
-
-    @property
-    def threshold_value(self):
-        """Threshold value used to set minimum weighting value.
-
-        The way thresholding is applied to the weighting model depends on the
-        `threshold_method` property. The choices for `threshold_method` are:
-
-            - global:
-                `threshold_value` is added to the cell weights prior to normalization; must be greater than 0.
-            - percentile:
-                `threshold_value` is a percentile cutoff; must be between 0 and 100
-            - amplitude:
-                `threshold_value` is the fractional percent of the largest value; must be between 0 and 1
-
-
-        Returns
-        -------
-        float
-        """
-        return self._threshold_value
-
-    @threshold_value.setter
-    def threshold_value(self, value):
-        self._threshold_value = validate_float("threshold_value", value, min_val=0.0)
-
-    threshold = deprecate_property(
-        threshold_value,
-        "threshold",
-        "threshold_value",
-        removal_version="0.20.0",
-        error=True,
-    )
-
-    @property
-    def threshold_method(self):
-        """Threshold method for how `threshold_value` is applied:
-
-            - global:
-                `threshold_value` is added to the cell weights prior to normalization; must be greater than 0.
-            - percentile:
-                the smallest root-mean squared sensitivity is set using percentile threshold; must be between 0 and 100
-            - amplitude:
-                the smallest root-mean squared sensitivity is a fractional percent of the largest value; must be between 0 and 1
-
-
-        Returns
-        -------
-        str
-        """
-        return self._threshold_method
-
-    @threshold_method.setter
-    def threshold_method(self, value):
-        self._threshold_method = validate_string(
-            "threshold_method", value, string_list=["global", "percentile", "amplitude"]
-        )
-
-    @property
-    def normalization_method(self):
-        """Normalization method applied to sensitivity weights.
-
-        Options are:
-
-            - ``None``
-                normalization is not applied
-            - maximum:
-                sensitivity weights are normalized by the largest value such that the largest weight is equal to 1.
-            - minimum:
-                sensitivity weights are normalized by the smallest value, after thresholding, such that the smallest weights are equal to 1.
-
-        Returns
-        -------
-        None, str
-        """
-        return self._normalization_method
-
-    @normalization_method.setter
-    def normalization_method(self, value):
-        if value is None:
-            self._normalization_method = value
-        else:
-            self._normalization_method = validate_string(
-                "normalization_method", value, string_list=["minimum", "maximum"]
-            )
-
-    normalization = deprecate_property(
-        normalization_method,
-        "normalization",
-        "normalization_method",
-        removal_version="0.20.0",
-        error=True,
-    )
-
-    def initialize(self):
-        """Compute sensitivity weights upon starting the inversion."""
-        for reg in self.reg.objfcts:
-            if not isinstance(reg.mapping, (IdentityMap, Wires)):
-                raise TypeError(
-                    f"Mapping for the regularization must be of type {IdentityMap} or {Wires}. "
-                    + f"Input mapping of type {type(reg.mapping)}."
-                )
-
-        self.update()
-
-    def endIter(self):
-        """Execute end of iteration."""
-
-        if self.every_iteration:
-            self.update()
-
-    def update(self):
-        """Update sensitivity weights"""
-
-        jtj_diag = compute_JtJdiags(self.dmisfit, self.invProb.model)
-
-        # Compute and sum root-mean squared sensitivities for all objective functions
-        wr = np.zeros_like(self.invProb.model)
-        for reg in self.reg.objfcts:
-            if isinstance(reg, BaseSimilarityMeasure):
-                continue
-
-            mesh = reg.regularization_mesh
-            n_cells = mesh.nC
-            mapped_jtj_diag = reg.mapping * jtj_diag
-            # reshape the mapped, so you can divide by volume
-            # (let's say it was a vector or anisotropic model)
-            mapped_jtj_diag = mapped_jtj_diag.reshape((n_cells, -1), order="F")
-            wr_temp = mapped_jtj_diag / reg.regularization_mesh.vol[:, None] ** 2.0
-            wr_temp = wr_temp.reshape(-1, order="F")
-
-            wr += reg.mapping.deriv(self.invProb.model).T * wr_temp
-
-        wr **= 0.5
-
-        # Apply thresholding
-        if self.threshold_method == "global":
-            wr += self.threshold_value
-        elif self.threshold_method == "percentile":
-            wr = np.clip(
-                wr, a_min=np.percentile(wr, self.threshold_value), a_max=np.inf
-            )
-        else:
-            wr = np.clip(wr, a_min=self.threshold_value * wr.max(), a_max=np.inf)
-
-        # Apply normalization
-        if self.normalization_method == "maximum":
-            wr /= wr.max()
-        elif self.normalization_method == "minimum":
-            wr /= wr.min()
-
-        # Add sensitivity weighting to all model objective functions
-        for reg in self.reg.objfcts:
-            if not isinstance(reg, BaseSimilarityMeasure):
-                sub_regs = getattr(reg, "objfcts", [reg])
-                for sub_reg in sub_regs:
-                    sub_reg.set_weights(sensitivity=sub_reg.mapping * wr)
-
-    def validate(self, directiveList):
-        """Validate directive against directives list.
-
-        The ``UpdateSensitivityWeights`` directive impacts the regularization by applying
-        cell weights. As a result, its place in the :class:`DirectivesList` must be
-        before any directives which update the preconditioner for the inverse problem
-        (i.e. :class:`UpdatePreconditioner`), and must be before any directives that
-        estimate the starting trade-off parameter (i.e. :class:`EstimateBeta_ByEig`
-        and :class:`EstimateBetaMaxDerivative`).
-
-
-        Returns
-        -------
-        bool
-            Returns ``True`` if validation passes. Otherwise, an error is thrown.
-        """
-        # check if a beta estimator is in the list after setting the weights
-        dList = directiveList.dList
-        self_ind = dList.index(self)
-
-        beta_estimator_ind = [isinstance(d, BaseBetaEstimator) for d in dList]
-        lin_precond_ind = [isinstance(d, UpdatePreconditioner) for d in dList]
-
-        if any(beta_estimator_ind):
-            assert beta_estimator_ind.index(True) > self_ind, (
-                "The directive for setting intial beta must be after UpdateSensitivityWeights "
-                "in the directiveList"
-            )
-
-        if any(lin_precond_ind):
-            assert lin_precond_ind.index(True) > self_ind, (
-                "The directive 'UpdatePreconditioner' must be after UpdateSensitivityWeights "
-                "in the directiveList"
-            )
-
-        return True
-
-
-class ScaleMisfitMultipliers(InversionDirective):
-    """
-    Scale the misfits by the relative chi-factors of multiple misfit functions.
-
-    The goal is to reduce the relative influence of the misfit functions with
-    lowest chi-factors so that all functions reach a similar level of fit at
-    convergence to the global target.
-
-    Parameters
-    ----------
-
-    path : str
-        Path to save the chi-factors log file.
-    """
-
-    def __init__(self, path: Path | None = None, **kwargs):
-        self.last_beta = None
-        self.chi_factors = None
-
-        if path is None:
-            path = Path("./")
-
-        self.filepath = path / "ChiFactors.log"
-
-        super().__init__(**kwargs)
-
-    def initialize(self):
-        self.last_beta = self.invProb.beta
-        self.multipliers = self.invProb.dmisfit.multipliers
-        self.scalings = np.ones_like(self.multipliers)
-        with open(self.filepath, "w", encoding="utf-8") as f:
-            f.write("Logging of [scaling * chi factor] per misfit function.\n\n")
-            f.write(
-                "Iterations\t"
-                + "\t".join(
-                    f"[{objfct.name}]" for objfct in self.invProb.dmisfit.objfcts
-                )
-            )
-            f.write("\n")
-
-    def endIter(self):
-        ratio = self.invProb.beta / self.last_beta
-        chi_factors = []
-        for residual in self.invProb.residuals:
-            phi_d = np.vdot(residual, residual)
-            chi_factors.append(phi_d / len(residual))
-
-        self.chi_factors = np.asarray(chi_factors)
-
-        if np.all(self.chi_factors < 1) or ratio >= 1:
-            self.last_beta = self.invProb.beta
-            self.write_log()
-            return
-
-        # Normalize scaling between [ratio, 1]
-        scalings = (
-            1
-            - (1 - ratio)
-            * (self.chi_factors.max() - self.chi_factors)
-            / self.chi_factors.max()
-        )
-
-        # Force the ones that overshot target
-        scalings[self.chi_factors < 1] = (
-            ratio  # * self.chi_factors[self.chi_factors < 1]
-        )
-
-        # Update the scaling
-        self.scalings = self.scalings * scalings
-
-        # Normalize total phi_d with scalings
-        self.invProb.dmisfit.multipliers = self.multipliers * self.scalings
-        self.last_beta = self.invProb.beta
-        self.write_log()
-
-    def write_log(self):
-        """
-        Write the scaling factors to the log file.
-        """
-        with open(self.filepath, "a", encoding="utf-8") as f:
-            f.write(
-                f"{self.opt.iter}\t"
-                + "\t".join(
-                    f"{multi:.2e} * {chi:.2e}"
-                    for multi, chi in zip(
-                        self.invProb.dmisfit.multipliers, self.chi_factors
-                    )
-                )
-                + "\n"
-            )
-=======
 import warnings
 from ._directives import *  # noqa: F403,F401
 
@@ -3124,5 +15,4 @@
     "E.g.: `from simpeg.directives import BetaSchedule`",
     FutureWarning,
     stacklevel=2,
-)
->>>>>>> 80be6061
+)