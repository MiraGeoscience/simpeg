--- conflicted
+++ resolved
@@ -1,480 +1,3 @@
-<<<<<<< HEAD
-###############################################################################
-#                                                                             #
-#         Directives for PGI: Petrophysically guided Regularization           #
-#                                                                             #
-###############################################################################
-
-import copy
-
-import numpy as np
-
-from ..directives import InversionDirective, MultiTargetMisfits
-from ..regularization import (
-    PGI,
-    PGIsmallness,
-    SmoothnessFirstOrder,
-    SparseSmoothness,
-)
-from ..utils import (
-    GaussianMixtureWithNonlinearRelationships,
-    GaussianMixtureWithNonlinearRelationshipsWithPrior,
-    GaussianMixtureWithPrior,
-    WeightedGaussianMixture,
-    mkvc,
-)
-
-
-class PGI_UpdateParameters(InversionDirective):
-    """
-    This directive is to be used with regularization from regularization.pgi.
-    It updates:
-        - the reference model and weights in the smallness (L2-approximation of PGI)
-        - the GMM as a MAP estimate between the prior and the current model
-    For more details, please consult:
-     - https://doi.org/10.1093/gji/ggz389
-    """
-
-    verbose = False  # print info.  about the GMM at each iteration
-    update_rate = 1  # updates at each `update_rate` iterations
-    update_gmm = False  # update the GMM
-    zeta = (
-        1e10  # confidence in the prior proportions; default: high value, keep GMM fixed
-    )
-    nu = (
-        1e10  # confidence in the prior covariances; default: high value, keep GMM fixed
-    )
-    kappa = 1e10  # confidence in the prior means;default: high value, keep GMM fixed
-    update_covariances = (
-        True  # Average the covariances, If false: average the precisions
-    )
-    fixed_membership = None  # keep the membership of specific cells fixed
-    keep_ref_fixed_in_Smooth = True  # keep mref fixed in the Smoothness
-
-    def initialize(self):
-        pgi_reg = self.reg.get_functions_of_type(PGIsmallness)
-        if len(pgi_reg) != 1:
-            raise UserWarning(
-                "'PGI_UpdateParameters' requires one 'PGIsmallness' regularization "
-                "in the objective function."
-            )
-        self.pgi_reg = pgi_reg[0]
-
-    def endIter(self):
-        if self.opt.iter > 0 and self.opt.iter % self.update_rate == 0:
-            m = self.invProb.model
-            modellist = self.pgi_reg.wiresmap * m
-            model = np.c_[[a * b for a, b in zip(self.pgi_reg.maplist, modellist)]].T
-
-            if self.update_gmm and isinstance(
-                self.pgi_reg.gmmref, GaussianMixtureWithNonlinearRelationships
-            ):
-                clfupdate = GaussianMixtureWithNonlinearRelationshipsWithPrior(
-                    gmmref=self.pgi_reg.gmmref,
-                    zeta=self.zeta,
-                    kappa=self.kappa,
-                    nu=self.nu,
-                    verbose=self.verbose,
-                    prior_type="semi",
-                    update_covariances=self.update_covariances,
-                    max_iter=self.pgi_reg.gmm.max_iter,
-                    n_init=self.pgi_reg.gmm.n_init,
-                    reg_covar=self.pgi_reg.gmm.reg_covar,
-                    weights_init=self.pgi_reg.gmm.weights_,
-                    means_init=self.pgi_reg.gmm.means_,
-                    precisions_init=self.pgi_reg.gmm.precisions_,
-                    random_state=self.pgi_reg.gmm.random_state,
-                    tol=self.pgi_reg.gmm.tol,
-                    verbose_interval=self.pgi_reg.gmm.verbose_interval,
-                    warm_start=self.pgi_reg.gmm.warm_start,
-                    fixed_membership=self.fixed_membership,
-                )
-                clfupdate = clfupdate.fit(model)
-
-            elif self.update_gmm and isinstance(
-                self.pgi_reg.gmmref, WeightedGaussianMixture
-            ):
-                clfupdate = GaussianMixtureWithPrior(
-                    gmmref=self.pgi_reg.gmmref,
-                    zeta=self.zeta,
-                    kappa=self.kappa,
-                    nu=self.nu,
-                    verbose=self.verbose,
-                    prior_type="semi",
-                    update_covariances=self.update_covariances,
-                    max_iter=self.pgi_reg.gmm.max_iter,
-                    n_init=self.pgi_reg.gmm.n_init,
-                    reg_covar=self.pgi_reg.gmm.reg_covar,
-                    weights_init=self.pgi_reg.gmm.weights_,
-                    means_init=self.pgi_reg.gmm.means_,
-                    precisions_init=self.pgi_reg.gmm.precisions_,
-                    random_state=self.pgi_reg.gmm.random_state,
-                    tol=self.pgi_reg.gmm.tol,
-                    verbose_interval=self.pgi_reg.gmm.verbose_interval,
-                    warm_start=self.pgi_reg.gmm.warm_start,
-                    fixed_membership=self.fixed_membership,
-                )
-                clfupdate = clfupdate.fit(model)
-
-            else:
-                clfupdate = copy.deepcopy(self.pgi_reg.gmmref)
-
-            self.pgi_reg.gmm = clfupdate
-            membership = self.pgi_reg.gmm.predict(model)
-
-            if clfupdate.fixed_membership is not None:
-                self.fixed_membership = clfupdate.fixed_membership
-                membership[self.fixed_membership[:, 0]] = self.fixed_membership[:, 1]
-
-            mref = mkvc(self.pgi_reg.gmm.means_[membership])
-            self.pgi_reg.reference_model = mref
-            if getattr(self.fixed_membership, "shape", [0, 0])[0] < len(membership):
-                self.pgi_reg._r_second_deriv = None
-
-
-class PGI_BetaAlphaSchedule(InversionDirective):
-    """
-    This directive is to be used with regularizations from regularization.pgi.
-    It implements the strategy described in https://doi.org/10.1093/gji/ggz389
-    for iteratively updating beta and alpha_s for fitting the
-    geophysical and smallness targets.
-    """
-
-    verbose = False  # print information (progress, updates made)
-    tolerance = 0.0  # tolerance on the geophysical target misfit for cooling
-    progress = 0.1  # minimum percentage progress (default 10%) before cooling beta
-    coolingFactor = 2.0  # when cooled, beta is divided by it
-    warmingFactor = 1.0  # when warmed, alpha_s is multiplied by the ratio of the
-    # geophysical target with their current misfit, times this factor
-    mode = 1  # mode 1: start with nothing fitted. Mode 2: warmstart with fitted geophysical data
-    alphasmax = 1e10  # max alpha_s
-    betamin = 1e-10  # minimum beta
-    update_rate = 1  # update every `update_rate` iterations
-    pgi_reg = None
-    ratio_in_cooling = (
-        False  # add the ratio of geophysical misfit with their target in cooling
-    )
-
-    def initialize(self):
-        """Initialize the directive."""
-        self.update_previous_score()
-        self.update_previous_dmlist()
-
-    def endIter(self):
-        """Run after the end of each iteration in the inversion."""
-        # Get some variables from the MultiTargetMisfits directive
-        data_misfits_achieved = self.multi_target_misfits_directive.DM
-        data_misfits_target = self.multi_target_misfits_directive.DMtarget
-        dmlist = self.multi_target_misfits_directive.dmlist
-        targetlist = self.multi_target_misfits_directive.targetlist
-
-        # Change mode if data misfit targets have been achieved
-        if data_misfits_achieved:
-            self.mode = 2
-
-        # Don't cool beta of warm alpha if we are in the first iteration or if
-        # the current iteration doesn't match the update rate
-        if self.opt.iter == 0 or self.opt.iter % self.update_rate != 0:
-            self.update_previous_score()
-            self.update_previous_dmlist()
-            return None
-
-        if self.verbose:
-            targets = np.round(
-                np.maximum(
-                    (1.0 - self.progress) * self.previous_dmlist,
-                    (1.0 + self.tolerance) * data_misfits_target,
-                ),
-                decimals=1,
-            )
-            dmlist_rounded = np.round(dmlist, decimals=1)
-            print(
-                f"Beta cooling evaluation: progress: {dmlist_rounded}; "
-                f"minimum progress targets: {targets}"
-            )
-
-        # Decide if we should cool beta
-        threshold = np.maximum(
-            (1.0 - self.progress) * self.previous_dmlist[~targetlist],
-            data_misfits_target[~targetlist],
-        )
-        if (
-            (dmlist[~targetlist] > threshold).all()
-            and not data_misfits_achieved
-            and self.mode == 1
-            and self.invProb.beta > self.betamin
-        ):
-            self.cool_beta()
-            if self.verbose:
-                print("Decreasing beta to counter data misfit decrase plateau.")
-
-        # Decide if we should warm alpha instead
-        elif (
-            data_misfits_achieved
-            and self.mode == 2
-            and np.all(self.pgi_regularization.alpha_pgi < self.alphasmax)
-        ):
-            self.warm_alpha()
-            if self.verbose:
-                print(
-                    "Warming alpha_pgi to favor clustering: ",
-                    self.pgi_regularization.alpha_pgi,
-                )
-
-        # Decide if we should cool beta (to counter data misfit increase)
-        elif (
-            np.any(dmlist > (1.0 + self.tolerance) * data_misfits_target)
-            and self.mode == 2
-            and self.invProb.beta > self.betamin
-        ):
-            self.cool_beta()
-            if self.verbose:
-                print("Decreasing beta to counter data misfit increase.")
-
-        # Update previous score and dmlist
-        self.update_previous_score()
-        self.update_previous_dmlist()
-
-    def cool_beta(self):
-        """Cool beta according to schedule."""
-        data_misfits_target = self.multi_target_misfits_directive.DMtarget
-        dmlist = self.multi_target_misfits_directive.dmlist
-        ratio = 1.0
-        indx = dmlist > (1.0 + self.tolerance) * data_misfits_target
-        if np.any(indx) and self.ratio_in_cooling:
-            ratio = np.median([dmlist[indx] / data_misfits_target[indx]])
-        self.invProb.beta /= self.coolingFactor * ratio
-
-    def warm_alpha(self):
-        """Warm alpha according to schedule."""
-        data_misfits_target = self.multi_target_misfits_directive.DMtarget
-        dmlist = self.multi_target_misfits_directive.dmlist
-        ratio = np.median(data_misfits_target / dmlist)
-        self.pgi_regularization.alpha_pgi *= self.warmingFactor * ratio
-
-    def update_previous_score(self):
-        """
-        Update the value of the ``previous_score`` attribute.
-
-        Update it with the current value of the petrophysical misfit, obtained
-        from the :meth:`MultiTargetMisfit.phims()` method.
-        """
-        self.previous_score = copy.deepcopy(self.multi_target_misfits_directive.phims())
-
-    def update_previous_dmlist(self):
-        """
-        Update the value of the ``previous_dmlist`` attribute.
-
-        Update it with the current value of the data misfits, obtained
-        from the :meth:`MultiTargetMisfit.dmlist` attribute.
-        """
-        self.previous_dmlist = copy.deepcopy(self.multi_target_misfits_directive.dmlist)
-
-    @property
-    def directives(self):
-        """List of all the directives in the :class:`simpeg.inverison.BaseInversion``."""
-        return self.inversion.directiveList.dList
-
-    @property
-    def multi_target_misfits_directive(self):
-        """``MultiTargetMisfit`` directive in the :class:`simpeg.inverison.BaseInversion``."""
-        if not hasattr(self, "_mtm_directive"):
-            # Obtain multi target misfits directive from the directive list
-            multi_target_misfits_directive = [
-                directive
-                for directive in self.directives
-                if isinstance(directive, MultiTargetMisfits)
-            ]
-            if not multi_target_misfits_directive:
-                raise UserWarning(
-                    "No MultiTargetMisfits directive found in the current inversion. "
-                    "A MultiTargetMisfits directive is needed by the "
-                    "PGI_BetaAlphaSchedule directive."
-                )
-            (self._mtm_directive,) = multi_target_misfits_directive
-        return self._mtm_directive
-
-    @property
-    def pgi_update_params_directive(self):
-        """``PGI_UpdateParam``s directive in the :class:`simpeg.inverison.BaseInversion``."""
-        if not hasattr(self, "_pgi_update_params"):
-            # Obtain PGI_UpdateParams directive from the directive list
-            pgi_update_params_directive = [
-                directive
-                for directive in self.directives
-                if isinstance(directive, PGI_UpdateParameters)
-            ]
-            if pgi_update_params_directive:
-                (self._pgi_update_params,) = pgi_update_params_directive
-            else:
-                self._pgi_update_params = None
-        return self._pgi_update_params
-
-    @property
-    def pgi_regularization(self):
-        """PGI regularization in the :class:`simpeg.inverse_problem.BaseInvProblem``."""
-        if not hasattr(self, "_pgi_regularization"):
-            pgi_regularization = self.reg.get_functions_of_type(PGI)
-            if len(pgi_regularization) != 1:
-                raise UserWarning(
-                    "'PGI_UpdateParameters' requires one 'PGI' regularization "
-                    "in the objective function."
-                )
-            self._pgi_regularization = pgi_regularization[0]
-        return self._pgi_regularization
-
-
-class PGI_AddMrefInSmooth(InversionDirective):
-    """
-    This directive is to be used with regularizations from regularization.pgi.
-    It implements the strategy described in https://doi.org/10.1093/gji/ggz389
-    for including the learned reference model, once stable, in the smoothness terms.
-    """
-
-    # Chi factor for Data Misfit
-    chifact = 1.0
-    tolerance_phid = 0.0
-    phi_d_target = None
-    wait_till_stable = True
-    tolerance = 0.0
-    verbose = False
-
-    def initialize(self):
-        targetclass = np.r_[
-            [
-                isinstance(dirpart, MultiTargetMisfits)
-                for dirpart in self.inversion.directiveList.dList
-            ]
-        ]
-        if ~np.any(targetclass):
-            self.DMtarget = None
-        else:
-            self.targetclass = np.where(targetclass)[0][-1]
-            self._DMtarget = self.inversion.directiveList.dList[
-                self.targetclass
-            ].DMtarget
-
-        self.pgi_updategmm_class = np.r_[
-            [
-                isinstance(dirpart, PGI_UpdateParameters)
-                for dirpart in self.inversion.directiveList.dList
-            ]
-        ]
-
-        if getattr(self.reg.objfcts[0], "objfcts", None) is not None:
-            # Find the petrosmallness terms in a two-levels combo-regularization.
-            petrosmallness = np.where(
-                np.r_[[isinstance(regpart, PGI) for regpart in self.reg.objfcts]]
-            )[0][0]
-            self.petrosmallness = petrosmallness
-
-            # Find the smoothness terms in a two-levels combo-regularization.
-            Smooth = []
-            for i, regobjcts in enumerate(self.reg.objfcts):
-                for j, regpart in enumerate(regobjcts.objfcts):
-                    Smooth += [
-                        [
-                            i,
-                            j,
-                            isinstance(
-                                regpart, (SmoothnessFirstOrder, SparseSmoothness)
-                            ),
-                        ]
-                    ]
-            self.Smooth = np.r_[Smooth]
-
-            self.nbr = np.sum(
-                [len(self.reg.objfcts[i].objfcts) for i in range(len(self.reg.objfcts))]
-            )
-            self._regmode = 1
-            self.pgi_reg = self.reg.objfcts[self.petrosmallness]
-
-        else:
-            self._regmode = 2
-            self.pgi_reg = self.reg
-            self.nbr = len(self.reg.objfcts)
-            self.Smooth = np.r_[
-                [
-                    isinstance(regpart, (SmoothnessFirstOrder, SparseSmoothness))
-                    for regpart in self.reg.objfcts
-                ]
-            ]
-            self._regmode = 2
-
-        if ~np.any(self.pgi_updategmm_class):
-            self.previous_membership = self.pgi_reg.membership(self.invProb.model)
-        else:
-            self.previous_membership = self.pgi_reg.compute_quasi_geology_model()
-
-    @property
-    def DMtarget(self):
-        if getattr(self, "_DMtarget", None) is None:
-            self.phi_d_target = self.invProb.dmisfit.survey.nD
-            self._DMtarget = self.chifact * self.phi_d_target
-        return self._DMtarget
-
-    @DMtarget.setter
-    def DMtarget(self, val):
-        self._DMtarget = val
-
-    def endIter(self):
-        self.DM = self.inversion.directiveList.dList[self.targetclass].DM
-        self.dmlist = self.inversion.directiveList.dList[self.targetclass].dmlist
-
-        if ~np.any(self.pgi_updategmm_class):
-            self.membership = self.pgi_reg.membership(self.invProb.model)
-        else:
-            self.membership = self.pgi_reg.compute_quasi_geology_model()
-
-        same_mref = np.all(self.membership == self.previous_membership)
-        percent_diff = (
-            len(self.membership)
-            - np.count_nonzero(self.previous_membership == self.membership)
-        ) / len(self.membership)
-        if self.verbose:
-            print(
-                "mref changed in ",
-                len(self.membership)
-                - np.count_nonzero(self.previous_membership == self.membership),
-                " places",
-            )
-        if (
-            self.DM or np.all(self.dmlist < (1 + self.tolerance_phid) * self.DMtarget)
-        ) and (
-            same_mref or not self.wait_till_stable or percent_diff <= self.tolerance
-        ):
-            self.reg.reference_model_in_smooth = True
-            self.pgi_reg.reference_model_in_smooth = True
-
-            if self._regmode == 2:
-                for i in range(self.nbr):
-                    if self.Smooth[i]:
-                        self.reg.objfcts[i].reference_model = mkvc(
-                            self.pgi_reg.gmm.means_[self.membership]
-                        )
-                if self.verbose:
-                    print(
-                        "Add mref to Smoothness. Changes in mref happened in {} % of the cells".format(
-                            percent_diff
-                        )
-                    )
-
-            elif self._regmode == 1:
-                for i in range(self.nbr):
-                    if self.Smooth[i, 2]:
-                        idx = self.Smooth[i, :2]
-                        self.reg.objfcts[idx[0]].objfcts[idx[1]].reference_model = mkvc(
-                            self.pgi_reg.gmm.means_[self.membership]
-                        )
-                if self.verbose:
-                    print(
-                        "Add mref to Smoothness. Changes in mref happened in {} % of the cells".format(
-                            percent_diff
-                        )
-                    )
-
-        self.previous_membership = copy.deepcopy(self.membership)
-=======
 """
 Backward compatibility with the ``simpeg.directives.pgi_directives`` submodule.
 
@@ -492,5 +15,4 @@
     "E.g.: `from simpeg.directives import PGI_UpdateParameters`. ",
     FutureWarning,
     stacklevel=2,
-)
->>>>>>> 80be6061
+)